#%%
import numpy as np
ier=0
PROP=False
facbc=1.0
#% facb=None

<<<<<<< HEAD
def gbcoil(RI,fI,ZI, coil_data):
    """Multiply values obtained by GBmodc with facbc"""
    global facbc
    global ier
=======
def gbcoil(RI,fI,ZI):
    """
    multiply data from GBmodc with facb
    
    Args:
        RI, fI, ZI - cylindrical coordinates of grid point where the magnetic field is to be determined

    Returns:
        BRI
        BfI
        BZI
        BRRI
        BRfI
        BRZI            magnetic field details
        BfRI
        BffI
        BfZI
        BZRI
        BZfI
        BZZI
    """

    global facbc, nnodc
    global facb, ier
>>>>>>> 0ec1032e

    if ier!=1:
        f36 = open('fort.36', 'w')

    BX,Bf,BY,BRR,BRf,BRZ,BfR,Bff,BfZ,BZR,BZf,BZZ, nnodc = GBmodc(RI,fI,ZI, coil_data)

    if ier==0:
        print(facbc,'=facb',nnodc,'=nnodc', file=f36)
        print(RI,'=r_st',fI,'=fi_st',ZI,'=z_st', file=f36)

    BRI=BX*facbc
    BfI=Bf*facbc
    BZI=BY*facbc
    BRRI=BRR*facbc
    BRfI=BRf*facbc
    BRZI=BRZ*facbc
    BfRI=BfR*facbc
    BffI=Bff*facbc
    BfZI=BfZ*facbc
    BZRI=BZR*facbc
    BZfI=BZf*facbc
    BZZI=BZZ*facbc

    if ier==0:
        print(BRI,'=br',BfI,'=bf',BZI,'=bz', file=f36)
        f36.close()
        ier=1

    return BRI,BfI,BZI,BRRI,BRfI,BRZI,BfRI,BffI,BfZI,BZRI,BZfI,BZZI


<<<<<<< HEAD
def GBmodc(RI,fI,ZI, coil_data):
    """Evaluate the biotsavart integral
    
    RI, fI, ZI - grid point cylindrical coordinates
    coil_data - coordinates of coil points
=======
def GBmodc(RI,fI,ZI):
    """
    evaluate Biot-Savart integral

    Args:
        RI, fI, ZI - cylindrical coordinates of grid point where the magnetic field is to be determined

    Returns:
        BRI
        BfI
        BZI
        BRRI
        BRfI
        BRZI            magnetic field details
        BfRI
        BffI
        BfZI
        BZRI
        BZfI
        BZZI
>>>>>>> 0ec1032e
    """
    # w7x version

    #     GBX1

    # 19.05.2011
    global PROP, bfrt, NPR

    [XO,YO,ZO,cur,nco,nnodc,curco]=coil_data

    if not PROP:
        PROP=True

        bfrt=0.0

        NPR=1

        print(' gbrfz from GBXOT   (r*8, GBX1) bfrt=%#17.10E' % bfrt)
        print('  w7x_g version')
        print('curco')
        print(curco)
    

    cosf=np.cos(fI)
    sinf=np.sin(fI)
    Y=RI*sinf  #cartesian coordinates of grid point
    X=RI*cosf
    Z=ZI
    grid_point=[X,Y,Z]
    BX=0.0
    BY=0.0
    BZ=0.0
    BXX=0.0
    BXY=0.0

    BXZ=0.0
    BYY=0.0
    BYZ=0.0
    BZZ=0.0
    # 25.12.2008
    BYX=0.0
    BZX=0.0
    BZY=0.0
    # 25.12.2008 end
    for N in range(NPR):  #NPR=1
        BXB=0.0
        BYB=0.0

        BZB=0.0
        BXXB=0.0
        BXYB=0.0
        BXZB=0.0
        BYYB=0.0
        BYZB=0.0
        BZZB=0.0
        # 25.12.2008
        BYXB=0.0
        BZXB=0.0
        BZYB=0.0
        # 25.12.2008 end
        XMXC=X-XO[0]  #difference of grid point and first coil point | r-r'[0]
        YMYC=Y-YO[0]
        ZMZC=Z-ZO[0]
        coil0=[XO[0],YO[0],ZO[0]]
        R1_vector=np.subtract(grid_point,coil0)

        R1=np.linalg.norm(R1_vector)  #distance between grid point and first coil point | |r-r'[0]|
        R1X=XMXC/R1
        R1Y=YMYC/R1
        R1Z=ZMZC/R1
        e_R1=np.dot(R1_vector, 1/R1)
        for K in range(1,nnodc):   # loops through the remaining coil points
            AX=XO[K]-XO[K-1]  #difference between the current coil point and the previous one | l
            AY=YO[K]-YO[K-1]
            AZ=ZO[K]-ZO[K-1]
            XMXC=X-XO[K]        #difference between grid point and current coil point | r-r'[k]
            YMYC=Y-YO[K]
            ZMZC=Z-ZO[K]

            ZPRA=AX*XMXC+AY*YMYC+AZ*ZMZC    #scalar product of l and r-r'[k]
            R2=np.sqrt(XMXC*XMXC+YMYC*YMYC+ZMZC*ZMZC)   #distance between grid point and current coil point | |r-r'[k]|
            R2X=XMXC/R2
            R2Y=YMYC/R2
            R2Z=ZMZC/R2

            if cur[K-1]!=0.0:   # if not first point of a coil

                OBCP=1.0/(R2*(R1+R2)+ZPRA)
                FAZRDA=-(R1+R2)*OBCP/R1/R2
                FLR1=-R2*OBCP+1/(R1+R2)-1/R1
                FLR2=-(2.0*R2+R1)*OBCP+1/(R1+R2)-1/R2
                FLX=FLR1*R1X+FLR2*R2X-OBCP*AX
                FLY=FLR1*R1Y+FLR2*R2Y-OBCP*AY
                FLZ=FLR1*R1Z+FLR2*R2Z-OBCP*AZ
                BXB1=YMYC*AZ-ZMZC*AY    #r-r'[k] x l
                BYB1=ZMZC*AX-XMXC*AZ
                BZB1=XMXC*AY-YMYC*AX

                # 19.05.2011    FAZRDA=FAZRDA*cur[K-1]
                ncoi=nco[K]
                FAZRDA=FAZRDA*cur[K-1]*curco[ncoi-1]
                # 19.05.2011 end

                BXB=BXB1*FAZRDA+BXB
                BYB=BYB1*FAZRDA+BYB
                BZB=BZB1*FAZRDA+BZB
                BXXB=FLX*BXB1*FAZRDA+BXXB
                BXYB=(FLY*BXB1+AZ)*FAZRDA+BXYB
                BXZB=(FLZ*BXB1-AY)*FAZRDA+BXZB
                BYYB=FLY*BYB1*FAZRDA+BYYB
                BYZB=(FLZ*BYB1+AX)*FAZRDA+BYZB
                BZZB=FLZ*BZB1*FAZRDA+BZZB
                # 25.12.2008
                BYXB=(FLX*BYB1-AZ)*FAZRDA+BYXB
                BZXB=(FLX*BZB1+AY)*FAZRDA+BZXB
                BZYB=(FLY*BZB1-AX)*FAZRDA+BZYB
                # 25.12.2008 end

            R1=R2
            R1X=R2X
            R1Y=R2Y
            R1Z=R2Z

        BX=BXB
        BY=BYB
        BZ=BZB
        BXX=BXXB
        BXY=BXYB
        BXZ=BXZB
        BYY=BYYB
        BYZ=BYZB
        BZZ=BZZB
        # 25.12.2008
        BYX=BYXB
        BZX=BZXB
        BZY=BZYB
        # 25.12.2008 end
    cosf2=cosf*cosf
    sinf2=sinf*sinf
    sicof=sinf*cosf
    BR=BX*cosf+BY*sinf
    BRI=BR
    BfB=bfrt/RI
    Bf=BY*cosf-BX*sinf
    BfI=Bf+BfB
    # 25.12.2008    bxy2sc=BXY*sicof*2.0
    bxybyx=(BXY+BYX)*sicof
    byybxx=(BYY-BXX)*sicof
    BRRI=BXX*cosf2+BYY*sinf2+bxybyx
    BfR=BYX*cosf2-BXY*sinf2+byybxx
    BfRI=BfR-BfB/RI
    BZRI=BZX*cosf+BZY*sinf
    BRfI=(BXY*cosf2-BYX*sinf2+byybxx)*RI+Bf
    BffI=(BYY*cosf2+BXX*sinf2-bxybyx)*RI-BR
    BZfI=(BZY*cosf-BZX*sinf)*RI
    BRZI=BXZ*cosf+BYZ*sinf
    BfZI=BYZ*cosf-BXZ*sinf
    # 25.12.2008 end
    BZI=BZ
    BZZI=BZZ

    return BRI,BfI,BZI,BRRI,BRfI,BRZI,BfRI,BffI,BfZI,BZRI,BZfI,BZZI,nnodc


#     def datw7xm(nparx):
<<<<<<< HEAD
def load_coil_data(ncoil):
    """Return the values in co_asd.dd and cur_asd.dd
    
    ncoil - lnumber of coils    
    XO, YO, ZO - coodinates of points on coil
    nnodc - number of coil points
    curco - values in cur_asd.dd
    """

=======
def datw7xm(neli):
    """
    return data from co_asd.dd and save data from cur_asd.dd in global variable curco

    Args:
        neli - length of returned lists
    Returns:
        XO, YO, ZO - coordinate lists of coil points
        cur - 0 if last point in a coil, otherwise 1
        nco - coil number
    """

    XO = np.empty(neli)
    YO = np.empty(neli)
    ZO = np.empty(neli)
    cur = np.empty(neli)
    # 25.07.2012    npar,ncoil=10850,27
    npar,ncoil=10850,16
	  # 25.07.2012    file2='cur_it.dd'
    file2='cur_asd.dd'
    # 25.07.2012    file3='co_itm.dd'
    file3='co_asd.dd'

    global curco
    curco = np.empty(ncoil)
    nco = np.empty(neli,dtype=int)
    global nnodc
>>>>>>> 0ec1032e
    # 19.05.2011

    f1 = open('co_asd.dd', 'r')
    # 19.05.2011
    f2 = open('cur_asd.dd', 'r')
    # 19.05.2011 end
    nnodc = int(f1.readline())

    XO = np.empty(nnodc)
    YO = np.empty(nnodc)
    ZO = np.empty(nnodc)
    cur = np.empty(nnodc)

    curco = np.empty(ncoil)
    nco = np.empty(nnodc,dtype=int)

    curco[:] = [float(data) for data in f2.read().split()] #Current?


    for knod in range(nnodc):
        XO[knod],YO[knod],ZO[knod],cur[knod],nco[knod] = [convert(data)
            for convert, data in zip([float,float,float,float,int], f1.readline().split())]
    cbc=cur[nnodc-1]


    if cbc!=0.0:
        raise Exception(str(cbc)+'=cbc~=0, stop')

    print(nnodc,'=nnod,  datw7x terminated ')
    f1.close()
    # 25.07.2012
    f2.close()
    # 25.07.2012 end
    return [XO,YO,ZO,cur,nco,nnodc,curco]

#
#
#
<<<<<<< HEAD
def magfie(x, coil_data):
    """
=======
def magfie(x):
    """
    Determine properties of the magnetic field at the coordinates x

    Args:
        x - cylindrical coordinates of grid point where the magnetic field is to be determined

    Returns:
        bmod - magnetic field module in units of the magnetic code
        sqrtg - square root of determinant of the metric tensor
        bder - derivatives of the logarithm of the magnetic field module over coordinates
        hcovar - covariant components of the unit vector of the magnetic field direction
        hctrvr - contravariant components of this vector
        hcurl - contravariant component of the curl of this vector
>>>>>>> 0ec1032e
    """
    #
    # Computes magnetic field module in units of the magnetic code  - bmod,
    # square root of determinant of the metric tensor           - sqrtg,
    # derivatives of the logarythm of the magnetic field module
    # over coordinates                                - bder,
    # covariant componets of the unit vector of the magnetic
    # field direction                                 - hcovar,
    # contravariant components of this vector                 - hctrvr,
    # contravariant component of the curl of this vector        - hcurl
    # Order of coordinates is the following: x[0]=R (big radius),
    # x[1]=phi (toroidal angle), x[2]=Z (altitude).
    #
    #  Input parameters:
    #        formal:  x            -    array of coordinates
    #  Output parameters:
    #        formal:  bmod
    #               sqrtg
    #               bder
    #               hcovar
    #               hctrvr
    #               hcurl
    #
    #  Called routines:  GBhs,GBRZd
    #
    rbig=max(x[0],1.0e-12)  #determines mimimum possible r
    #
    ######## computation of gb in cylindrical co-ordinates ########
    ri=rbig
    fii=x[1]
    zi=x[2]

    br,bf,bz,brr,brf,brz,bfr,bff,bfz,bzr,bzf,bzz=gbcoil(ri,fii,zi, coil_data)

    ########## end of gb computation ##########
    bmod=np.sqrt(br**2+bf**2+bz**2)
    sqrtg=rbig
    hr=br/bmod
    hf=bf/bmod
    hz=bz/bmod
    #
    bder=np.empty(3)
    bder[0]=(brr*hr+bfr*hf+bzr*hz)/bmod
    bder[1]=(brf*hr+bff*hf+bzf*hz)/bmod
    bder[2]=(brz*hr+bfz*hf+bzz*hz)/bmod
    #
    hcovar=np.empty(3)
    hcovar[0]=hr
    hcovar[1]=hf*rbig
    hcovar[2]=hz
    #
    hctrvr=np.empty(3)
    hctrvr[0]=hr
    hctrvr[1]=hf/rbig
    hctrvr[2]=hz
    #
    hcurl=np.empty(3)
    hcurl[0]=((bzf-rbig*bfz)/bmod+
            hcovar[1]*bder[2]-hcovar[2]*bder[1])/sqrtg
    hcurl[1]=((brz-bzr)/bmod+
            hcovar[2]*bder[0]-hcovar[0]*bder[2])/sqrtg
    hcurl[2]=((bf+rbig*bfr-brf)/bmod+
            hcovar[0]*bder[1]-hcovar[1]*bder[0])/sqrtg
    #
    return bmod,sqrtg,bder,hcovar,hctrvr,hcurl
    #<|MERGE_RESOLUTION|>--- conflicted
+++ resolved
@@ -5,37 +5,10 @@
 facbc=1.0
 #% facb=None
 
-<<<<<<< HEAD
 def gbcoil(RI,fI,ZI, coil_data):
     """Multiply values obtained by GBmodc with facbc"""
     global facbc
     global ier
-=======
-def gbcoil(RI,fI,ZI):
-    """
-    multiply data from GBmodc with facb
-    
-    Args:
-        RI, fI, ZI - cylindrical coordinates of grid point where the magnetic field is to be determined
-
-    Returns:
-        BRI
-        BfI
-        BZI
-        BRRI
-        BRfI
-        BRZI            magnetic field details
-        BfRI
-        BffI
-        BfZI
-        BZRI
-        BZfI
-        BZZI
-    """
-
-    global facbc, nnodc
-    global facb, ier
->>>>>>> 0ec1032e
 
     if ier!=1:
         f36 = open('fort.36', 'w')
@@ -67,34 +40,11 @@
     return BRI,BfI,BZI,BRRI,BRfI,BRZI,BfRI,BffI,BfZI,BZRI,BZfI,BZZI
 
 
-<<<<<<< HEAD
 def GBmodc(RI,fI,ZI, coil_data):
     """Evaluate the biotsavart integral
     
     RI, fI, ZI - grid point cylindrical coordinates
     coil_data - coordinates of coil points
-=======
-def GBmodc(RI,fI,ZI):
-    """
-    evaluate Biot-Savart integral
-
-    Args:
-        RI, fI, ZI - cylindrical coordinates of grid point where the magnetic field is to be determined
-
-    Returns:
-        BRI
-        BfI
-        BZI
-        BRRI
-        BRfI
-        BRZI            magnetic field details
-        BfRI
-        BffI
-        BfZI
-        BZRI
-        BZfI
-        BZZI
->>>>>>> 0ec1032e
     """
     # w7x version
 
@@ -260,7 +210,6 @@
 
 
 #     def datw7xm(nparx):
-<<<<<<< HEAD
 def load_coil_data(ncoil):
     """Return the values in co_asd.dd and cur_asd.dd
     
@@ -270,35 +219,6 @@
     curco - values in cur_asd.dd
     """
 
-=======
-def datw7xm(neli):
-    """
-    return data from co_asd.dd and save data from cur_asd.dd in global variable curco
-
-    Args:
-        neli - length of returned lists
-    Returns:
-        XO, YO, ZO - coordinate lists of coil points
-        cur - 0 if last point in a coil, otherwise 1
-        nco - coil number
-    """
-
-    XO = np.empty(neli)
-    YO = np.empty(neli)
-    ZO = np.empty(neli)
-    cur = np.empty(neli)
-    # 25.07.2012    npar,ncoil=10850,27
-    npar,ncoil=10850,16
-	  # 25.07.2012    file2='cur_it.dd'
-    file2='cur_asd.dd'
-    # 25.07.2012    file3='co_itm.dd'
-    file3='co_asd.dd'
-
-    global curco
-    curco = np.empty(ncoil)
-    nco = np.empty(neli,dtype=int)
-    global nnodc
->>>>>>> 0ec1032e
     # 19.05.2011
 
     f1 = open('co_asd.dd', 'r')
@@ -337,25 +257,8 @@
 #
 #
 #
-<<<<<<< HEAD
 def magfie(x, coil_data):
     """
-=======
-def magfie(x):
-    """
-    Determine properties of the magnetic field at the coordinates x
-
-    Args:
-        x - cylindrical coordinates of grid point where the magnetic field is to be determined
-
-    Returns:
-        bmod - magnetic field module in units of the magnetic code
-        sqrtg - square root of determinant of the metric tensor
-        bder - derivatives of the logarithm of the magnetic field module over coordinates
-        hcovar - covariant components of the unit vector of the magnetic field direction
-        hctrvr - contravariant components of this vector
-        hcurl - contravariant component of the curl of this vector
->>>>>>> 0ec1032e
     """
     #
     # Computes magnetic field module in units of the magnetic code  - bmod,
