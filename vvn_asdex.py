#%%
import numpy as np
# If ier is set to 1 the file fort.36 will not be created or written to and 
# facb has to be given for the magnetic field scaling factor.
ier=0
# If PROP is set to False the function datw7xm will be called to read the coil 
# data from the files cur_asd.dd and co_asd.dd. In the current version of this 
# module PROP=True will cause an error in GBmodc. 
PROP=False
# Magnetic field scaling factor
facbc=1.0 
#% facb=None
<<<<<<< HEAD
facb=1
def gbcoil(RI,fI,ZI):
=======

def gbcoil(RI,fI,ZI, coil_data):
>>>>>>> 806a6d72
    """
    Get the magnetic field components and their derivatives from GBmodc and 
    scale them with the factor facb. Also create the file fort.36 containing 
    the magnetic field scaling factor (facb), total number of nodes for all 
    coils (nnodc), radius (r_st), the toroidal angle (fi_st), the altitude (z_st) 
    and magnetic field in r, phi and z-direction (br, b_f, bz).
    
    Args:
<<<<<<< HEAD
        RI (float): big radius
        fI (float): toroidal angle
        ZI (float): altitude
=======
        RI, fI, ZI - cylindrical coordinates of grid point where the magnetic field is to be determined
        coil_data - coordinates of the coil points
>>>>>>> 806a6d72

    Returns:
        BRI (float): radial component fo the magnetic field
        BfI (float): toroidal component of the magnetic field
        BZI (float): axial component of the magnetic field
        BRRI (float): derivative of BRI in radial direction
        BRfI (float): derivative of BRI in toroidal direction
        BRZI (float): derivative of BRI in axial direction
        BfRI (float): derivative of BfI in radial direction
        BffI (float): derivative of BfI in toroidal direction
        BfZI (float): derivative of BfI in axial direction
        BZRI (float): derivative of BZI in radial direction 
        BZfI (float): derivative of BZI in toroidal direction 
        BZZI (float): derivative of BZI in axial direction 
    """
    global facbc
    global ier

    # Skip if ier is 1, otherwise set facb to facbc and create fort.36.
    if ier!=1:
        f36 = open('fort.36', 'w')
<<<<<<< HEAD
    
    X=RI
    Y=ZI
    
    # Get the magnetic field components and its derivatives from GBmodc.
    BX,Bf,BY,BRR,BRf,BRZ,BfR,Bff,BfZ,BZR,BZf,BZZ = GBmodc(X,fI,Y)
=======

    BX,Bf,BY,BRR,BRf,BRZ,BfR,Bff,BfZ,BZR,BZf,BZZ, nnodc = GBmodc(RI,fI,ZI, coil_data)
>>>>>>> 806a6d72

    # Skip if ier is 1, otherwise write some input parameters for the magnetic field calculation to fort.36.
    if ier==0:
<<<<<<< HEAD
        print(facb,'=facb',nnodc,'=nnodc', file=f36)
        print(X,'=r_st',fI,'=fi_st',Y,'=z_st', file=f36)

    # Multiply the magnetic field components and its derivatives with a scaling factor.
    BRI=BX*facb
    BfI=Bf*facb
    BZI=BY*facb
    BRRI=BRR*facb
    BRfI=BRf*facb
    BRZI=BRZ*facb
    BfRI=BfR*facb
    BffI=Bff*facb
    BfZI=BfZ*facb
    BZRI=BZR*facb
    BZfI=BZf*facb
    BZZI=BZZ*facb
=======
        print(facbc,'=facb',nnodc,'=nnodc', file=f36)
        print(RI,'=r_st',fI,'=fi_st',ZI,'=z_st', file=f36)

    BRI=BX*facbc
    BfI=Bf*facbc
    BZI=BY*facbc
    BRRI=BRR*facbc
    BRfI=BRf*facbc
    BRZI=BRZ*facbc
    BfRI=BfR*facbc
    BffI=Bff*facbc
    BfZI=BfZ*facbc
    BZRI=BZR*facbc
    BZfI=BZf*facbc
    BZZI=BZZ*facbc
>>>>>>> 806a6d72

    # Skip if ier is 1, otherwise write the magnetic field components to the file fort.36 and close it.
    if ier==0:
        print(BRI,'=br',BfI,'=bf',BZI,'=bz', file=f36)
        f36.close()
        ier=1

    return BRI,BfI,BZI,BRRI,BRfI,BRZI,BfRI,BffI,BfZI,BZRI,BZfI,BZZI


def GBmodc(RI,fI,ZI, coil_data):
    """
    Calculate the magnetic field components and their derivatives by 
    evaluating the Biot-Savart integral. The geometry and current values 
    of the coil are read from the files cur_asd.dd and co_asd.dd by 
    calling datw7xm.

    Args:
<<<<<<< HEAD
        RI (float): big radius
        fI (float): toroidal angle
        ZI (float): altitude
=======
        RI, fI, ZI - cylindrical coordinates of grid point where the magnetic field is to be determined
        coil_data - coordinates of the coil points
>>>>>>> 806a6d72

    Returns:
        BRI (float): radial component fo the magnetic field
        BfI (float): toroidal component of the magnetic field
        BZI (float): axial component of the magnetic field
        BRRI (float): derivative of BRI in radial direction
        BRfI (float): derivative of BRI in toroidal direction
        BRZI (float): derivative of BRI in axial direction
        BfRI (float): derivative of BfI in radial direction
        BffI (float): derivative of BfI in toroidal direction
        BfZI (float): derivative of BfI in axial direction
        BZRI (float): derivative of BZI in radial direction 
        BZfI (float): derivative of BZI in toroidal direction 
        BZZI (float): derivative of BZI in axial direction
    """
<<<<<<< HEAD
    # w7x version

    # 25.07.2012    npar,ncoil=10850,27
    npar,ncoil=10850,16 
    # 25.07.2012    file2='cur_it.dd'
    file2='cur_asd.dd'
    # 25.07.2012    file3='co_itm.dd'
    file3='co_asd.dd'
=======
    global PROP, bfrt, NPR
>>>>>>> 806a6d72

    [XO,YO,ZO,cur,nco,nnodc,curco]=coil_data

<<<<<<< HEAD
    global nnodc
    # 19.05.2011
    global PROP, bfrt, NPR, K2, XO, YO, ZO, cur, nco
    
    # Call datw7xm to read the coil data from the files cur_asd.dd and co_asd.dd.
=======
>>>>>>> 806a6d72
    if not PROP:
        PROP=True

        bfrt=0.0

        NPR=1

        print(' gbrfz from GBXOT   (r*8, GBX1) bfrt=%#17.10E' % bfrt)
        print('  w7x_g version')
        print('curco')
        print(curco)
    
<<<<<<< HEAD
    # Get cartesian coordinates of the grid points
    fd=fI
    rd=RI
    cosf=np.cos(fd)
    sinf=np.sin(fd)
    Y=rd*sinf   
    X=rd*cosf
    Z=ZI
    
    # Initialize magntic field components and their derivatives.
=======

    cosf=np.cos(fI)
    sinf=np.sin(fI)
    Y=RI*sinf  #cartesian coordinates of grid point
    X=RI*cosf
    Z=ZI
    grid_point=[X,Y,Z]
>>>>>>> 806a6d72
    BX=0.0
    BY=0.0
    BZ=0.0
    BXX=0.0
    BXY=0.0

    BXZ=0.0
    BYY=0.0
    BYZ=0.0
    BZZ=0.0
    # 25.12.2008
    BYX=0.0
    BZX=0.0
    BZY=0.0
    # 25.12.2008 end
<<<<<<< HEAD
    K0=0
    K1=1
    for N in range(NPR):    #NPR=1
=======
    for N in range(NPR):  #NPR=1
>>>>>>> 806a6d72
        BXB=0.0
        BYB=0.0

        BZB=0.0
        BXXB=0.0
        BXYB=0.0
        BXZB=0.0
        BYYB=0.0
        BYZB=0.0
        BZZB=0.0
        # 25.12.2008
        BYXB=0.0
        BZXB=0.0
        BZYB=0.0
        # 25.12.2008 end
<<<<<<< HEAD
        
        # Difference of grid point and first coil point | r-r'[0]| in x, y and z direction
        XMXC=X-XO[K0]  
        YMYC=Y-YO[K0]
        ZMZC=Z-ZO[K0]
        
        # Total distance between grid point and first coil point | |r-r'[0]|
        R1=np.sqrt(XMXC*XMXC+YMYC*YMYC+ZMZC*ZMZC)
        # Normalize the differences for each direction by the total distance.
        OR1=1.0/R1
        R1X=XMXC*OR1
        R1Y=YMYC*OR1
        R1Z=ZMZC*OR1
        
        # Loop over remaining coil points
        for K in range(K1,K2): 
            # Ai (i=X,Y,Z) is the difference between the current coil point and the previous one in i'th direction | l
            # iMiC (i=X,Y,Z) is the difference between grid point and current coil point in i'th direction | r-r'[k]
            AX=XO[K]-XO[K-1]  
            XMXC=X-XO[K]
            AY=YO[K]-YO[K-1]
            YMYC=Y-YO[K]
            
=======
        XMXC=X-XO[0]  #difference of grid point and first coil point | r-r'[0]
        YMYC=Y-YO[0]
        ZMZC=Z-ZO[0]
        coil_point_current=[XO[0],YO[0],ZO[0]]
        R1_vector=np.subtract(grid_point,coil_point_current)

        R1=np.linalg.norm(R1_vector)  #distance between grid point and first coil point | |r-r'[0]|
        R1X=XMXC/R1
        R1Y=YMYC/R1
        R1Z=ZMZC/R1
        e_R1=np.dot(R1_vector, 1/R1)
        for K in range(1,nnodc):   # loops through the remaining coil points
            AX=XO[K]-XO[K-1]  #difference between the current coil point and the previous one | l
            AY=YO[K]-YO[K-1]
>>>>>>> 806a6d72
            AZ=ZO[K]-ZO[K-1]
            coil_point_previous=coil_point_current
            coil_point_current=[XO[K],YO[K],ZO[K]]

            A=np.subtract(coil_point_current, coil_point_previous)
            XMXC=X-XO[K]        #difference between grid point and current coil point | r-r'[k]
            YMYC=Y-YO[K]
            ZMZC=Z-ZO[K]
<<<<<<< HEAD
            ZPRA=AX*XMXC+AY*YMYC+AZ*ZMZC  # Scalar product of l and r-r'[k]
            R2=np.sqrt(XMXC*XMXC+YMYC*YMYC+ZMZC*ZMZC)  # Total distance between grid point and current coil point | |r-r'[k]|
            # Normalize the differences for each direction by the total distance.
            OR2=1.0/R2
            R2X=XMXC*OR2
            R2Y=YMYC*OR2
            R2Z=ZMZC*OR2

            R1PR2=R1+R2
            OR1PR2=1.0/R1PR2

            if cur[K-1]!=0.0:   # If not first point of a coil

                OBCP=1.0/(R2*R1PR2+ZPRA)
                FAZRDA=-R1PR2*OBCP*OR1*OR2
                FLZA=-OBCP
                FLR1=-R2*OBCP+OR1PR2-OR1
                FLR2=-(2.0*R2+R1)*OBCP+OR1PR2-OR2
                FLX=FLR1*R1X+FLR2*R2X+FLZA*AX
                FLY=FLR1*R1Y+FLR2*R2Y+FLZA*AY
                FLZ=FLR1*R1Z+FLR2*R2Z+FLZA*AZ
=======
            R2_vector=np.subtract(grid_point,coil_point_current)

            ZPRA=AX*XMXC+AY*YMYC+AZ*ZMZC    #scalar product of l and r-r'[k]
            R2=np.linalg.norm(R2_vector)  #distance between grid point and current coil point | |r-r'[k]|
            R2X=XMXC/R2
            R2Y=YMYC/R2
            R2Z=ZMZC/R2
            e_R2=np.dot(R2_vector, 1/R2)

            if cur[K-1]!=0.0:   # if not first point of a coil

                OBCP=1.0/(R2*(R1+R2)+ZPRA)
                FAZRDA=-(R1+R2)*OBCP/R1/R2
                FLR1=-R2*OBCP+1/(R1+R2)-1/R1
                FLR2=-(2.0*R2+R1)*OBCP+1/(R1+R2)-1/R2
                FLX=FLR1*R1X+FLR2*R2X-OBCP*AX
                FLY=FLR1*R1Y+FLR2*R2Y-OBCP*AY
                FLZ=FLR1*R1Z+FLR2*R2Z-OBCP*AZ
                FL_=np.add(np.dot(FLR1, e_R1), np.dot(FLR2, e_R2), np.dot(-OBCP,A))
>>>>>>> 806a6d72
                BXB1=YMYC*AZ-ZMZC*AY    #r-r'[k] x l
                BYB1=ZMZC*AX-XMXC*AZ
                BZB1=XMXC*AY-YMYC*AX
                B_B1=np.cross(R2_vector,A)

                # 19.05.2011    FAZRDA=FAZRDA*cur[K-1]
                ncoi=nco[K]
                FAZRDA=FAZRDA*cur[K-1]*curco[ncoi-1] #cur[K-1]=1    curco[ncoi-1] - current in coil
                # 19.05.2011 end

                BXB=BXB1*FAZRDA+BXB
                BYB=BYB1*FAZRDA+BYB
                BZB=BZB1*FAZRDA+BZB
                BXXB=FLX*BXB1*FAZRDA+BXXB
                BXYB=(FLY*BXB1+AZ)*FAZRDA+BXYB
                BXZB=(FLZ*BXB1-AY)*FAZRDA+BXZB
                BYYB=FLY*BYB1*FAZRDA+BYYB
                BYZB=(FLZ*BYB1+AX)*FAZRDA+BYZB
                BZZB=FLZ*BZB1*FAZRDA+BZZB
                # 25.12.2008
                BYXB=(FLX*BYB1-AZ)*FAZRDA+BYXB
                BZXB=(FLX*BZB1+AY)*FAZRDA+BZXB
                BZYB=(FLY*BZB1-AX)*FAZRDA+BZYB
                # 25.12.2008 end

            R1=R2
            R1X=R2X
            R1Y=R2Y
            R1Z=R2Z

        BX=BXB
        BY=BYB
        BZ=BZB
        BXX=BXXB
        BXY=BXYB
        BXZ=BXZB
        BYY=BYYB
        BYZ=BYZB
        BZZ=BZZB
        # 25.12.2008
        BYX=BYXB
        BZX=BZXB
        BZY=BZYB
        # 25.12.2008 end
    cosf2=cosf*cosf
    sinf2=sinf*sinf
    sicof=sinf*cosf
    BR=BX*cosf+BY*sinf
    BRI=BR
    BfB=bfrt/RI
    Bf=BY*cosf-BX*sinf
    BfI=Bf+BfB
    # 25.12.2008    bxy2sc=BXY*sicof*2.0
    bxybyx=(BXY+BYX)*sicof
    byybxx=(BYY-BXX)*sicof
    BRRI=BXX*cosf2+BYY*sinf2+bxybyx
    BfR=BYX*cosf2-BXY*sinf2+byybxx
    BfRI=BfR-BfB/RI
    BZRI=BZX*cosf+BZY*sinf
    BRfI=(BXY*cosf2-BYX*sinf2+byybxx)*RI+Bf
    BffI=(BYY*cosf2+BXX*sinf2-bxybyx)*RI-BR
    BZfI=(BZY*cosf-BZX*sinf)*RI
    BRZI=BXZ*cosf+BYZ*sinf
    BfZI=BYZ*cosf-BXZ*sinf
    # 25.12.2008 end
    BZI=BZ
    BZZI=BZZ

    return BRI,BfI,BZI,BRRI,BRfI,BRZI,BfRI,BffI,BfZI,BZRI,BZfI,BZZI,nnodc


#     def datw7xm(nparx):
def load_coil_data(ncoil):
    """
<<<<<<< HEAD
    Read the currents for each coil from cur_asd.dd and save them in the global 
    variable curco and read the remaining coil data (see Returns) from co_asd.dd.

    Args:
        neli (int): number of elements in the arrays XO, YO, ZO, cur and nco
    Returns:
        XO (array[float], shape=(neli,)): x-coordinates of the nodes for each coil.
        YO (array[float], shape=(neli,)): y-coordinates of the nodes for each coil.
        ZO (array[float], shape=(neli,)): z-coordinates of the nodes for each coil.
        cur (array[float], shape=(neli,)): current factors for each node. 0 for the 
                                           last node of a coil and 1 otherwise.
        nco (array[int], shape=(neli,)): Indices corresponding to the coils for each node.
    """

    # Initialize variables
    XO = np.empty(neli)
    YO = np.empty(neli)
    ZO = np.empty(neli)
    cur = np.empty(neli)
    # 25.07.2012    npar,ncoil=10850,27
    npar,ncoil=10850,16
	  # 25.07.2012    file2='cur_it.dd'
    file2='cur_asd.dd'
    # 25.07.2012    file3='co_itm.dd'
    file3='co_asd.dd'

    global curco
    curco = np.empty(ncoil)
    nco = np.empty(neli,dtype=int)
    global nnodc
    # 19.05.2011

    # Open the files co_asd.dd and cur_asd.dd
    f1 = open(file3, 'r')
    # 19.05.2011
    f2 = open(file2, 'r')
    # Get current values for each coil from cur_asd.dd.
    curco[:] = [float(data) for data in f2.read().split()]
    # 19.05.2011 end
    # Total number of nodes for all coils (number of points definig the coil geometry)
    nnod = int(f1.readline()) 
    nnodc=nnod

    # Raise error if the number of nodes exceeds the length of the returned arrays.
    if nnod>neli:
        print(nnod,'=nnod',neli,'=neli')
        raise Exception('nnod>neli, stop')
    # Read the XO, YO and ZO position of the nodes for each coil, a current factor cur 
    # which is 0 for the last node of a coil and 1 otherwise and the coil index nco.
    for knod in range(nnod):
        XO[knod],YO[knod],ZO[knod],cur[knod],nco[knod] = [convert(data)
            for convert, data in zip([float,float,float,float,int], f1.readline().split())]
    cbc=cur[nnod-1] # Current factor for the last node of the last coil
=======
    Return the data in co_asd.dd and cur_asd.dd
    
    Args: 
        ncoil - number of coils  
    Returns:
        XO, YO, ZO - coodinate lists of coil points
        cur - 0 if last point in a coil, otherwise 1
        nco - coil number
        nnodc - number of coil points
        curco - values in cur_asd.dd
    """

    # 19.05.2011

    f1 = open('co_asd.dd', 'r')
    # 19.05.2011
    f2 = open('cur_asd.dd', 'r')
    # 19.05.2011 end
    nnodc = int(f1.readline())

    XO = np.empty(nnodc)
    YO = np.empty(nnodc)
    ZO = np.empty(nnodc)
    cur = np.empty(nnodc)

    curco = np.empty(ncoil)
    nco = np.empty(nnodc,dtype=int)

    curco[:] = [float(data) for data in f2.read().split()] #Current?


    for knod in range(nnodc):
        XO[knod],YO[knod],ZO[knod],cur[knod],nco[knod] = [convert(data)
            for convert, data in zip([float,float,float,float,int], f1.readline().split())]
    cbc=cur[nnodc-1]

>>>>>>> 806a6d72

    # Raise error if the current factor for the last node of the last coil is not 0.
    if cbc!=0.0:
        raise Exception(str(cbc)+'=cbc~=0, stop')
<<<<<<< HEAD
    
    # Close files.
    print(nnod,'=nnod,  datw7x terminated ')
=======

    print(nnodc,'=nnod,  datw7x terminated ')
>>>>>>> 806a6d72
    f1.close()
    # 25.07.2012
    f2.close()
    # 25.07.2012 end
    return [XO,YO,ZO,cur,nco,nnodc,curco]

<<<<<<< HEAD



def magfie(x):
=======
#
#
#
def magfie(x, coil_data):
>>>>>>> 806a6d72
    """
    Get the magnetic field components and their derivatives from gbcoil and use them to determine the below 
    properties (returns).  

    Args:
        x (List[float], size=3): cylindrical coordinates of grid point where the magnetic field is to be determined
                                 x[0]=R (big radius), x[1]=phi (toroidal angle), x[2]=Z (altitude)
    
    Returns:
        bmod (float): magnetic field module in units of the magnetic code
        sqrtg (float): square root of determinant of the metric tensor
        bder (array[float], shape=(3,)): derivatives of the logarithm of the magnetic field module over coordinates
        hcovar (array[float], shape=(3,)): covariant components of the unit vector of the magnetic field direction
        hctrvr (array[float], shape=(3,)): contravariant components the unit vector of the magnetic field direction
        hcurl (array[float], shape=(3,)): contravariant component of the curl the unit vector of the magnetic field direction
    """
    
    rbig=max(x[0],1.0e-12)  # Prevent division by zero with minimum big radius R
    
    ######## computation of gb in cylindrical co-ordinates ########
    ri=rbig
    fii=x[1]
    zi=x[2]

<<<<<<< HEAD
    br,bf,bz,brr,brf,brz,bfr,bff,bfz,bzr,bzf,bzz=gbcoil(ri,fii,zi)
    
=======
    br,bf,bz,brr,brf,brz,bfr,bff,bfz,bzr,bzf,bzz=gbcoil(ri,fii,zi, coil_data)

>>>>>>> 806a6d72
    ########## end of gb computation ##########
    
    # For all following variable naming: 
    # r - radial component, f - toroidal component, z - axial component
    
    bmod=np.sqrt(br**2+bf**2+bz**2) # magnetic field module
    sqrtg=rbig # square root of determinant of the metric tensor
    
    # unit vectors of the magnetic field directions
    hr=br/bmod
    hf=bf/bmod
    hz=bz/bmod
    
    # derivatives of the logarithm of the magnetic field module over coordinates
    bder=np.empty(3)
    bder[0]=(brr*hr+bfr*hf+bzr*hz)/bmod
    bder[1]=(brf*hr+bff*hf+bzf*hz)/bmod
    bder[2]=(brz*hr+bfz*hf+bzz*hz)/bmod
    
    # covariant componets of the unit vector of the magnetic field direction
    hcovar=np.empty(3)
    hcovar[0]=hr
    hcovar[1]=hf*rbig
    hcovar[2]=hz
    
    # contravariant components of the unit vector of the magnetic field direction
    hctrvr=np.empty(3)
    hctrvr[0]=hr
    hctrvr[1]=hf/rbig
    hctrvr[2]=hz
    
    # contravariant component of the curl of the unit vector of the magnetic field direction
    hcurl=np.empty(3)
    hcurl[0]=((bzf-rbig*bfz)/bmod+
            hcovar[1]*bder[2]-hcovar[2]*bder[1])/sqrtg
    hcurl[1]=((brz-bzr)/bmod+
            hcovar[2]*bder[0]-hcovar[0]*bder[2])/sqrtg
    hcurl[2]=((bf+rbig*bfr-brf)/bmod+
            hcovar[0]*bder[1]-hcovar[1]*bder[0])/sqrtg
    
    return bmod,sqrtg,bder,hcovar,hctrvr,hcurl
<|MERGE_RESOLUTION|>--- conflicted
+++ resolved
@@ -10,13 +10,8 @@
 # Magnetic field scaling factor
 facbc=1.0 
 #% facb=None
-<<<<<<< HEAD
-facb=1
-def gbcoil(RI,fI,ZI):
-=======
 
 def gbcoil(RI,fI,ZI, coil_data):
->>>>>>> 806a6d72
     """
     Get the magnetic field components and their derivatives from GBmodc and 
     scale them with the factor facb. Also create the file fort.36 containing 
@@ -25,14 +20,10 @@
     and magnetic field in r, phi and z-direction (br, b_f, bz).
     
     Args:
-<<<<<<< HEAD
         RI (float): big radius
         fI (float): toroidal angle
         ZI (float): altitude
-=======
-        RI, fI, ZI - cylindrical coordinates of grid point where the magnetic field is to be determined
         coil_data - coordinates of the coil points
->>>>>>> 806a6d72
 
     Returns:
         BRI (float): radial component fo the magnetic field
@@ -54,38 +45,11 @@
     # Skip if ier is 1, otherwise set facb to facbc and create fort.36.
     if ier!=1:
         f36 = open('fort.36', 'w')
-<<<<<<< HEAD
-    
-    X=RI
-    Y=ZI
-    
-    # Get the magnetic field components and its derivatives from GBmodc.
-    BX,Bf,BY,BRR,BRf,BRZ,BfR,Bff,BfZ,BZR,BZf,BZZ = GBmodc(X,fI,Y)
-=======
 
     BX,Bf,BY,BRR,BRf,BRZ,BfR,Bff,BfZ,BZR,BZf,BZZ, nnodc = GBmodc(RI,fI,ZI, coil_data)
->>>>>>> 806a6d72
 
     # Skip if ier is 1, otherwise write some input parameters for the magnetic field calculation to fort.36.
     if ier==0:
-<<<<<<< HEAD
-        print(facb,'=facb',nnodc,'=nnodc', file=f36)
-        print(X,'=r_st',fI,'=fi_st',Y,'=z_st', file=f36)
-
-    # Multiply the magnetic field components and its derivatives with a scaling factor.
-    BRI=BX*facb
-    BfI=Bf*facb
-    BZI=BY*facb
-    BRRI=BRR*facb
-    BRfI=BRf*facb
-    BRZI=BRZ*facb
-    BfRI=BfR*facb
-    BffI=Bff*facb
-    BfZI=BfZ*facb
-    BZRI=BZR*facb
-    BZfI=BZf*facb
-    BZZI=BZZ*facb
-=======
         print(facbc,'=facb',nnodc,'=nnodc', file=f36)
         print(RI,'=r_st',fI,'=fi_st',ZI,'=z_st', file=f36)
 
@@ -101,7 +65,6 @@
     BZRI=BZR*facbc
     BZfI=BZf*facbc
     BZZI=BZZ*facbc
->>>>>>> 806a6d72
 
     # Skip if ier is 1, otherwise write the magnetic field components to the file fort.36 and close it.
     if ier==0:
@@ -120,14 +83,10 @@
     calling datw7xm.
 
     Args:
-<<<<<<< HEAD
         RI (float): big radius
         fI (float): toroidal angle
         ZI (float): altitude
-=======
-        RI, fI, ZI - cylindrical coordinates of grid point where the magnetic field is to be determined
         coil_data - coordinates of the coil points
->>>>>>> 806a6d72
 
     Returns:
         BRI (float): radial component fo the magnetic field
@@ -143,29 +102,10 @@
         BZfI (float): derivative of BZI in toroidal direction 
         BZZI (float): derivative of BZI in axial direction
     """
-<<<<<<< HEAD
-    # w7x version
-
-    # 25.07.2012    npar,ncoil=10850,27
-    npar,ncoil=10850,16 
-    # 25.07.2012    file2='cur_it.dd'
-    file2='cur_asd.dd'
-    # 25.07.2012    file3='co_itm.dd'
-    file3='co_asd.dd'
-=======
     global PROP, bfrt, NPR
->>>>>>> 806a6d72
 
     [XO,YO,ZO,cur,nco,nnodc,curco]=coil_data
 
-<<<<<<< HEAD
-    global nnodc
-    # 19.05.2011
-    global PROP, bfrt, NPR, K2, XO, YO, ZO, cur, nco
-    
-    # Call datw7xm to read the coil data from the files cur_asd.dd and co_asd.dd.
-=======
->>>>>>> 806a6d72
     if not PROP:
         PROP=True
 
@@ -178,18 +118,6 @@
         print('curco')
         print(curco)
     
-<<<<<<< HEAD
-    # Get cartesian coordinates of the grid points
-    fd=fI
-    rd=RI
-    cosf=np.cos(fd)
-    sinf=np.sin(fd)
-    Y=rd*sinf   
-    X=rd*cosf
-    Z=ZI
-    
-    # Initialize magntic field components and their derivatives.
-=======
 
     cosf=np.cos(fI)
     sinf=np.sin(fI)
@@ -197,7 +125,6 @@
     X=RI*cosf
     Z=ZI
     grid_point=[X,Y,Z]
->>>>>>> 806a6d72
     BX=0.0
     BY=0.0
     BZ=0.0
@@ -213,13 +140,7 @@
     BZX=0.0
     BZY=0.0
     # 25.12.2008 end
-<<<<<<< HEAD
-    K0=0
-    K1=1
-    for N in range(NPR):    #NPR=1
-=======
     for N in range(NPR):  #NPR=1
->>>>>>> 806a6d72
         BXB=0.0
         BYB=0.0
 
@@ -235,31 +156,6 @@
         BZXB=0.0
         BZYB=0.0
         # 25.12.2008 end
-<<<<<<< HEAD
-        
-        # Difference of grid point and first coil point | r-r'[0]| in x, y and z direction
-        XMXC=X-XO[K0]  
-        YMYC=Y-YO[K0]
-        ZMZC=Z-ZO[K0]
-        
-        # Total distance between grid point and first coil point | |r-r'[0]|
-        R1=np.sqrt(XMXC*XMXC+YMYC*YMYC+ZMZC*ZMZC)
-        # Normalize the differences for each direction by the total distance.
-        OR1=1.0/R1
-        R1X=XMXC*OR1
-        R1Y=YMYC*OR1
-        R1Z=ZMZC*OR1
-        
-        # Loop over remaining coil points
-        for K in range(K1,K2): 
-            # Ai (i=X,Y,Z) is the difference between the current coil point and the previous one in i'th direction | l
-            # iMiC (i=X,Y,Z) is the difference between grid point and current coil point in i'th direction | r-r'[k]
-            AX=XO[K]-XO[K-1]  
-            XMXC=X-XO[K]
-            AY=YO[K]-YO[K-1]
-            YMYC=Y-YO[K]
-            
-=======
         XMXC=X-XO[0]  #difference of grid point and first coil point | r-r'[0]
         YMYC=Y-YO[0]
         ZMZC=Z-ZO[0]
@@ -274,7 +170,6 @@
         for K in range(1,nnodc):   # loops through the remaining coil points
             AX=XO[K]-XO[K-1]  #difference between the current coil point and the previous one | l
             AY=YO[K]-YO[K-1]
->>>>>>> 806a6d72
             AZ=ZO[K]-ZO[K-1]
             coil_point_previous=coil_point_current
             coil_point_current=[XO[K],YO[K],ZO[K]]
@@ -283,29 +178,6 @@
             XMXC=X-XO[K]        #difference between grid point and current coil point | r-r'[k]
             YMYC=Y-YO[K]
             ZMZC=Z-ZO[K]
-<<<<<<< HEAD
-            ZPRA=AX*XMXC+AY*YMYC+AZ*ZMZC  # Scalar product of l and r-r'[k]
-            R2=np.sqrt(XMXC*XMXC+YMYC*YMYC+ZMZC*ZMZC)  # Total distance between grid point and current coil point | |r-r'[k]|
-            # Normalize the differences for each direction by the total distance.
-            OR2=1.0/R2
-            R2X=XMXC*OR2
-            R2Y=YMYC*OR2
-            R2Z=ZMZC*OR2
-
-            R1PR2=R1+R2
-            OR1PR2=1.0/R1PR2
-
-            if cur[K-1]!=0.0:   # If not first point of a coil
-
-                OBCP=1.0/(R2*R1PR2+ZPRA)
-                FAZRDA=-R1PR2*OBCP*OR1*OR2
-                FLZA=-OBCP
-                FLR1=-R2*OBCP+OR1PR2-OR1
-                FLR2=-(2.0*R2+R1)*OBCP+OR1PR2-OR2
-                FLX=FLR1*R1X+FLR2*R2X+FLZA*AX
-                FLY=FLR1*R1Y+FLR2*R2Y+FLZA*AY
-                FLZ=FLR1*R1Z+FLR2*R2Z+FLZA*AZ
-=======
             R2_vector=np.subtract(grid_point,coil_point_current)
 
             ZPRA=AX*XMXC+AY*YMYC+AZ*ZMZC    #scalar product of l and r-r'[k]
@@ -325,7 +197,6 @@
                 FLY=FLR1*R1Y+FLR2*R2Y-OBCP*AY
                 FLZ=FLR1*R1Z+FLR2*R2Z-OBCP*AZ
                 FL_=np.add(np.dot(FLR1, e_R1), np.dot(FLR2, e_R2), np.dot(-OBCP,A))
->>>>>>> 806a6d72
                 BXB1=YMYC*AZ-ZMZC*AY    #r-r'[k] x l
                 BYB1=ZMZC*AX-XMXC*AZ
                 BZB1=XMXC*AY-YMYC*AX
@@ -400,61 +271,6 @@
 #     def datw7xm(nparx):
 def load_coil_data(ncoil):
     """
-<<<<<<< HEAD
-    Read the currents for each coil from cur_asd.dd and save them in the global 
-    variable curco and read the remaining coil data (see Returns) from co_asd.dd.
-
-    Args:
-        neli (int): number of elements in the arrays XO, YO, ZO, cur and nco
-    Returns:
-        XO (array[float], shape=(neli,)): x-coordinates of the nodes for each coil.
-        YO (array[float], shape=(neli,)): y-coordinates of the nodes for each coil.
-        ZO (array[float], shape=(neli,)): z-coordinates of the nodes for each coil.
-        cur (array[float], shape=(neli,)): current factors for each node. 0 for the 
-                                           last node of a coil and 1 otherwise.
-        nco (array[int], shape=(neli,)): Indices corresponding to the coils for each node.
-    """
-
-    # Initialize variables
-    XO = np.empty(neli)
-    YO = np.empty(neli)
-    ZO = np.empty(neli)
-    cur = np.empty(neli)
-    # 25.07.2012    npar,ncoil=10850,27
-    npar,ncoil=10850,16
-	  # 25.07.2012    file2='cur_it.dd'
-    file2='cur_asd.dd'
-    # 25.07.2012    file3='co_itm.dd'
-    file3='co_asd.dd'
-
-    global curco
-    curco = np.empty(ncoil)
-    nco = np.empty(neli,dtype=int)
-    global nnodc
-    # 19.05.2011
-
-    # Open the files co_asd.dd and cur_asd.dd
-    f1 = open(file3, 'r')
-    # 19.05.2011
-    f2 = open(file2, 'r')
-    # Get current values for each coil from cur_asd.dd.
-    curco[:] = [float(data) for data in f2.read().split()]
-    # 19.05.2011 end
-    # Total number of nodes for all coils (number of points definig the coil geometry)
-    nnod = int(f1.readline()) 
-    nnodc=nnod
-
-    # Raise error if the number of nodes exceeds the length of the returned arrays.
-    if nnod>neli:
-        print(nnod,'=nnod',neli,'=neli')
-        raise Exception('nnod>neli, stop')
-    # Read the XO, YO and ZO position of the nodes for each coil, a current factor cur 
-    # which is 0 for the last node of a coil and 1 otherwise and the coil index nco.
-    for knod in range(nnod):
-        XO[knod],YO[knod],ZO[knod],cur[knod],nco[knod] = [convert(data)
-            for convert, data in zip([float,float,float,float,int], f1.readline().split())]
-    cbc=cur[nnod-1] # Current factor for the last node of the last coil
-=======
     Return the data in co_asd.dd and cur_asd.dd
     
     Args: 
@@ -491,36 +307,22 @@
             for convert, data in zip([float,float,float,float,int], f1.readline().split())]
     cbc=cur[nnodc-1]
 
->>>>>>> 806a6d72
 
     # Raise error if the current factor for the last node of the last coil is not 0.
     if cbc!=0.0:
         raise Exception(str(cbc)+'=cbc~=0, stop')
-<<<<<<< HEAD
-    
-    # Close files.
-    print(nnod,'=nnod,  datw7x terminated ')
-=======
 
     print(nnodc,'=nnod,  datw7x terminated ')
->>>>>>> 806a6d72
     f1.close()
     # 25.07.2012
     f2.close()
     # 25.07.2012 end
     return [XO,YO,ZO,cur,nco,nnodc,curco]
 
-<<<<<<< HEAD
-
-
-
-def magfie(x):
-=======
 #
 #
 #
 def magfie(x, coil_data):
->>>>>>> 806a6d72
     """
     Get the magnetic field components and their derivatives from gbcoil and use them to determine the below 
     properties (returns).  
@@ -545,13 +347,8 @@
     fii=x[1]
     zi=x[2]
 
-<<<<<<< HEAD
-    br,bf,bz,brr,brf,brz,bfr,bff,bfz,bzr,bzf,bzz=gbcoil(ri,fii,zi)
-    
-=======
     br,bf,bz,brr,brf,brz,bfr,bff,bfz,bzr,bzf,bzz=gbcoil(ri,fii,zi, coil_data)
 
->>>>>>> 806a6d72
     ########## end of gb computation ##########
     
     # For all following variable naming: 
