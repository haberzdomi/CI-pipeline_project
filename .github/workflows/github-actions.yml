--- conflicted
+++ resolved
@@ -3,14 +3,10 @@
 on: push
 jobs:
   test_and_run:
-<<<<<<< HEAD
-    runs-on: ubuntu-latest
-=======
     strategy:
       matrix:
         os: [windows-2022, ubuntu-latest]
     runs-on: ${{ matrix.os }}
->>>>>>> 703eeb80
     steps:
       - uses: actions/checkout@master
       - run: echo ${{runner.os}}
