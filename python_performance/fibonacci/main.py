import timeit


if __name__ == "__main__":
    print("Dynamic programming solution:")
    print(
        timeit.timeit(
            "fib_dynamic(90)", setup="from fib_simple import fib_dynamic", number=100000
        )
    )

    print("Closed form solution:")
    print(
        timeit.timeit(
            "fib_moivre_binet(90)",
            setup="from fib_simple import fib_moivre_binet",
            number=100000,
        )
    )

<<<<<<< HEAD
    print("Dynamic programming solution - numba (sequential):")
    print(
        timeit.timeit(
            "fib_dynamic_nb_sequential(90)",
            setup="from fib_numba import fib_dynamic_nb_sequential",
            number=100000,
        )
    )

    print("Closed form solution - numba (sequential):")
    print(
        timeit.timeit(
            "fib_moivre_binet_nb_sequential(90)",
            setup="from fib_numba import fib_moivre_binet_nb_sequential",
=======
    print("Dynamic programming numba solution:")
    print(
        timeit.timeit(
            "fib_dynamic_numba(90)", setup="from fib_numba import fib_dynamic_numba", number=100000
        )
    )

    print("Closed form numba solution:")
    print(
        timeit.timeit(
            "fib_moivre_binet_numba(90)",
            setup="from fib_numba import fib_moivre_binet_numba",
>>>>>>> b5aac412
            number=100000,
        )
    )

<<<<<<< HEAD
    print("Dynamic programming solution - numba (parallel):")
    print(
        timeit.timeit(
            "fib_dynamic_nb_parallel(90)",
            setup="from fib_numba import fib_dynamic_nb_parallel",
            number=100000,
        )
    )

    print("Closed form solution - numba (parallel):")
    print(
        timeit.timeit(
            "fib_moivre_binet_nb_parallel(90)",
            setup="from fib_numba import fib_moivre_binet_nb_parallel",
            number=100000,
        )
    )
=======
    print("Dynamic programming numba parallel solution:")
    print(
        timeit.timeit(
            "fib_dynamic_numba_parallel(90)", setup="from fib_numba import fib_dynamic_numba_parallel", number=100000
        )
    )

    print("Closed form numba parallel solution:")
    print(
        timeit.timeit(
            "fib_moivre_binet_numba_parallel(90)",
            setup="from fib_numba import fib_moivre_binet_numba_parallel",
            number=100000,
        )
    )


## In the Python solutions the dynamic solution is faster than the closed form solution. The sequential closed form 
## solution is the fastest. The parallel solutions are slower than the sequential solutions while the closed form
## is still faster than the dynamic solution.
>>>>>>> b5aac412
<|MERGE_RESOLUTION|>--- conflicted
+++ resolved
@@ -18,7 +18,6 @@
         )
     )
 
-<<<<<<< HEAD
     print("Dynamic programming solution - numba (sequential):")
     print(
         timeit.timeit(
@@ -33,25 +32,10 @@
         timeit.timeit(
             "fib_moivre_binet_nb_sequential(90)",
             setup="from fib_numba import fib_moivre_binet_nb_sequential",
-=======
-    print("Dynamic programming numba solution:")
-    print(
-        timeit.timeit(
-            "fib_dynamic_numba(90)", setup="from fib_numba import fib_dynamic_numba", number=100000
-        )
-    )
-
-    print("Closed form numba solution:")
-    print(
-        timeit.timeit(
-            "fib_moivre_binet_numba(90)",
-            setup="from fib_numba import fib_moivre_binet_numba",
->>>>>>> b5aac412
             number=100000,
         )
     )
 
-<<<<<<< HEAD
     print("Dynamic programming solution - numba (parallel):")
     print(
         timeit.timeit(
@@ -69,25 +53,7 @@
             number=100000,
         )
     )
-=======
-    print("Dynamic programming numba parallel solution:")
-    print(
-        timeit.timeit(
-            "fib_dynamic_numba_parallel(90)", setup="from fib_numba import fib_dynamic_numba_parallel", number=100000
-        )
-    )
 
-    print("Closed form numba parallel solution:")
-    print(
-        timeit.timeit(
-            "fib_moivre_binet_numba_parallel(90)",
-            setup="from fib_numba import fib_moivre_binet_numba_parallel",
-            number=100000,
-        )
-    )
-
-
-## In the Python solutions the dynamic solution is faster than the closed form solution. The sequential closed form 
+## In the Python solutions the dynamic solution is faster than the closed form solution. The sequential closed form
 ## solution is the fastest. The parallel solutions are slower than the sequential solutions while the closed form
-## is still faster than the dynamic solution.
->>>>>>> b5aac412
+## is still faster than the dynamic solution.