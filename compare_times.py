import timeit
from grid import grid
import numpy as np
from biotsavart import (
    read_coils,
    read_currents,
    get_field_on_grid,
    get_field_on_grid_numba_parallel,
    calc_biotsavart,
    calc_biotsavart_vectorized,
)


def get_runtimes(grid, coils, currents):
    time_seq_loop = timeit.timeit(
        stmt=lambda: get_field_on_grid(grid, coils, currents, calc_biotsavart),
        setup="from biotsavart import calc_biotsavart, "
        + get_field_on_grid.__name__
        + ", coils; from grid import grid",
        number=1,
    )
    print(f"Sequential loop time: {time_seq_loop} s")

    time_seq_vec = timeit.timeit(
        stmt=lambda: get_field_on_grid(
            grid, coils, currents, calc_biotsavart_vectorized
        ),
        setup="from biotsavart import calc_biotsavart_vectorized, "
        + get_field_on_grid.__name__
        + ", coils; from grid import grid",
        number=1,
    )
    print(f"Sequential vectorized time: {time_seq_vec} s")

    time_parallel_loop = timeit.timeit(
        stmt=lambda: get_field_on_grid_numba_parallel(
            grid, coils, currents, calc_biotsavart
        ),
        setup="from biotsavart import calc_biotsavart, "
        + get_field_on_grid_numba_parallel.__name__
        + ", coils; from grid import grid",
        number=1,
    )
    print(f"Parallel loop time: {time_parallel_loop} s")

    time_parallel_vec = timeit.timeit(
        stmt=lambda: get_field_on_grid_numba_parallel(
            grid, coils, currents, calc_biotsavart_vectorized
        ),
        setup="from biotsavart import calc_biotsavart_vectorized, "
        + get_field_on_grid_numba_parallel.__name__
        + ", coils; from grid import grid",
        number=1,
    )
    print(f"Parallel vectorized time: {time_parallel_vec} s")

    return time_seq_loop, time_seq_vec, time_parallel_loop, time_parallel_vec


<<<<<<< HEAD
test_grid=grid(20, 20, 20, 65, 267, 0, 2*np.pi, -154, 154)
coils = read_coils('coil_file')
currents = read_currents('current_file')
=======
test_grid = grid(12, 32, 24, 75, 267, 0, 2 * np.pi, -154, 154)
coils = read_coils("coil_file")
currents = read_currents("current_file")
>>>>>>> 6314a4cf

times = get_runtimes(test_grid, coils, currents)

# For the above test_grid (large grid), the following times were measured:
# Sequential loop time:       79.1 s
# Sequential vectorized time: 11.6 s
# Parallel loop time:         19.6 s
# Parallel vectorized time:   10.1 s <-- fastest<|MERGE_RESOLUTION|>--- conflicted
+++ resolved
@@ -57,15 +57,9 @@
     return time_seq_loop, time_seq_vec, time_parallel_loop, time_parallel_vec
 
 
-<<<<<<< HEAD
-test_grid=grid(20, 20, 20, 65, 267, 0, 2*np.pi, -154, 154)
-coils = read_coils('coil_file')
-currents = read_currents('current_file')
-=======
 test_grid = grid(12, 32, 24, 75, 267, 0, 2 * np.pi, -154, 154)
 coils = read_coils("coil_file")
 currents = read_currents("current_file")
->>>>>>> 6314a4cf
 
 times = get_runtimes(test_grid, coils, currents)
 
