# Dominik Haberz 11916636
# Clara Rinner 01137166
#
import numpy as np
from grid import grid
import argparse
import numba as nb
from timeit import default_timer


@nb.experimental.jitclass(
    [
        ("X", nb.float64[:]),
        ("Y", nb.float64[:]),
        ("Z", nb.float64[:]),
        ("has_current", nb.float64[:]),
        ("coil_number", nb.int32[:]),
        ("n_nodes", nb.int32),
    ]
)
class coils:
    X: np.ndarray
    Y: np.ndarray
    Z: np.ndarray
    has_current: np.ndarray
    coil_number: np.ndarray
    n_nodes: int

    def __init__(self, X, Y, Z, has_current, coil_number, n_nodes):
        """Object to store the coil data.

        Attributes:
            X (array[float], shape=(n_nodes, )): x-coodinate of the coil points
            Y (array[float], shape=(n_nodes, )): y-coodinate of the coil points
            Z (array[float], shape=(n_nodes, )): z-coodinate of the coil points
            has_current (array[bool], shape=(n_nodes, )): 0 if last point in a coil, otherwise 1
            coil_number (array[bool], shape=(n_nodes, )): Number of the coil, which each point belongs to.
            n_nodes (int): Total number of coil points.
        """
        self.X = X
        self.Y = Y
        self.Z = Z
        self.has_current = has_current
        self.coil_number = coil_number
        self.n_nodes = n_nodes


@nb.njit
def calc_biotsavart(grid_coordinates, coils, currents):
    """
    Calculate the magnetic field components by evaluating the Biot-Savart integral for the
    given coil geometry and currents. This function loops over all coil points.

    Args:
        grid_coordinates (array[float], shape=(3, )): cylindrical coordinates of the grid point
        coils (coils object): coil data
        currents (array[float],shape=(n_coils, )): Currents of each coil. n_coils is the total number of coils
    Returns:
        BR (float): Radial component fo the magnetic field
        Bphi (float): Toroidal component of the magnetic field
        BZ (float): Axial component of the magnetic field
    """

    R_grid = grid_coordinates[0]
    phi_grid = grid_coordinates[1]

    cosf = np.cos(phi_grid)
    sinf = np.sin(phi_grid)
    Y_grid = R_grid * sinf
    X_grid = R_grid * cosf
    Z_grid = grid_coordinates[2]
    grid_point = np.array([X_grid, Y_grid, Z_grid])

    B = np.array([0.0, 0.0, 0.0])

    coil_point = np.array([coils.X[0], coils.Y[0], coils.Z[0]])

    # Distance between grid point and first coil point: |r-r'[0]|
    R1_vector = np.subtract(grid_point, coil_point)
    R1 = np.linalg.norm(R1_vector)

    for K in range(1, coils.n_nodes):  # loops through the remaining coil points
        coil_point_previous = coil_point
        coil_point = np.array([coils.X[K], coils.Y[K], coils.Z[K]])

        # Difference between the current coil point and the previous one.
        L = np.subtract(coil_point, coil_point_previous)
        # Difference between grid point and current coil point: | r-r'[k]
        R2_vector = np.subtract(grid_point, coil_point)
        # Scalar product of L and r-r'[k]
        scalar_product = np.dot(L, R2_vector)
        # Distance between grid point and current coil point: |r-r'[k]|
        R2 = np.linalg.norm(R2_vector)

        if coils.has_current[K - 1] != 0.0:  # If not first point of a coil
            factor1 = 1.0 / (R2 * (R1 + R2) + scalar_product)
            factor2 = (
                -(R1 + R2) * factor1 / R1 / R2 * currents[coils.coil_number[K] - 1]
            )
            cross_product = np.cross(R2_vector, L)  # r-r'[k] x L

            B = cross_product * factor2 + B

        R1 = R2

    BR = B[0] * cosf + B[1] * sinf
    Bphi = B[1] * cosf - B[0] * sinf
    BZ = B[2]

    return BR, Bphi, BZ


@nb.njit
def calc_biotsavart_vectorized(grid_coordinates, coils, currents):
    """
    Calculate the magnetic field components by evaluating the Biot-Savart integral for the given
    coil geometry and currents. This function uses vectorized operations to deal with the coil points.

    Args:
        grid_coordinates (array[float], shape=(3)): cylindrical coordinates of the grid point
        coil_data: coordinates of the coil points

    Returns:
        BRI (float): radial component fo the magnetic field
        BfI (float): toroidal component of the magnetic field
        BZI (float): axial component of the magnetic field
    """

    RI = grid_coordinates[0]
    fI = grid_coordinates[1]
    ZI = grid_coordinates[2]
    cosf = np.cos(fI)
    sinf = np.sin(fI)
    Y_grid = RI * sinf
    X_grid = RI * cosf
    Z_grid = ZI
    grid_point = np.array([X_grid, Y_grid, Z_grid])

    coil_points = np.zeros((coils.n_nodes, 3))
    coil_points[:, 0] = coils.X
    coil_points[:, 1] = coils.Y
    coil_points[:, 2] = coils.Z
    R_vectors = np.subtract(grid_point, coil_points)

<<<<<<< HEAD
    #R = np.linalg.norm(R_vectors, axis=1)
    R = np.sqrt(R_vectors[:,0]**2 + R_vectors[:,1]**2 + R_vectors[:,2]**2)

    L_vectors = np.subtract(coil_points[1:], coil_points[:-1])

    #scalar_products = np.einsum('ij,ij->i', L_vectors, R_vectors[1:])
    scalar_products = L_vectors[:,0]*R_vectors[1:][:,0] + L_vectors[:,1]*R_vectors[1:][:,1] + L_vectors[:,2]*R_vectors[1:][:,2]
    
    current_list = np.array([currents[i-1] for i in coils.coil_number[1:]])


    factor1_list = 1 / (R[1:] * (R[:-1] + R[1:]) + scalar_products)
    factor2_list = (
=======
    R = np.sqrt(R_vectors[:, 0] ** 2 + R_vectors[:, 1] ** 2 + R_vectors[:, 2] ** 2)

    L_vectors = np.subtract(coil_points[1:], coil_points[:-1])

    scalar_products = (
        L_vectors[:, 0] * R_vectors[1:][:, 0]
        + L_vectors[:, 1] * R_vectors[1:][:, 1]
        + L_vectors[:, 2] * R_vectors[1:][:, 2]
    )

    current_array = np.array([currents[i - 1] for i in coils.coil_number[1:]])

    factor1_array = 1 / (R[1:] * (R[:-1] + R[1:]) + scalar_products)
    factor2_array = (
>>>>>>> 6314a4cf
        -(R[:-1] + R[1:])
        * factor1_array
        / R[:-1]
        / R[1:]
        * coils.has_current[:-1]
        * current_array
    )
    cross_products = np.cross(R_vectors[1:], L_vectors)

    B = np.sum(cross_products * factor2_array[:, np.newaxis], axis=0)

    B_R = B[0] * cosf + B[1] * sinf
    B_phi = B[1] * cosf - B[0] * sinf
    B_Z = B[2]

    return B_R, B_phi, B_Z


def read_coils(coil_file):
    """Read the input data stored in coil_file and return a coils object.

    Args:
        coil_file (str): Input file containing the coil geometry.
    Returns:
        coils object with the parameters read from the coil_file.
    """
    data = np.loadtxt(coil_file, skiprows=1)
    n_nodes = len(data)
    X = data[:, 0]
    Y = data[:, 1]
    Z = data[:, 2]
    has_current = data[:, 3]
    coil_number = data[:, 4].astype(int)

    last_nodes_idxs = np.where(np.diff(coil_number) != 0)[0]

    # Raise error if the current factor for the last node of each coil is not 0.
    if np.any(has_current[last_nodes_idxs] != 0.0):
        raise Exception(str(has_current[n_nodes - 1]) + "=cbc~=0, stop")

    return coils(X, Y, Z, has_current, coil_number, n_nodes)


def read_currents(current_file):
    """Return the input data stored in current_file.

    Args:
        current_file (str): Input file containing the currents of each coil.
    Returns:
        currents (array[float], shape=(n_coils, )): Currents of each coil. n_coils is the total number of coils.

    """
    with open(current_file, "r") as f:
        currents = np.array([float(data) for data in f.readline().split()])
    return currents


def read_grid(grid_file, field_periodicity=1):
    """Read the input data stored in grid_file and return a grid object.

    Args:
        grid_file (str): Input file containing the parameters for a discretized grid.
        field_periodicity (int): Periodicity of the field in phi direction used for Tokamaks. Defaults to 1.

    Returns:
        grid object with the parameters read from the grid_file.
    """
    with open(grid_file, "r") as f:
        nR, nphi, nZ = [int(data) for data in f.readline().split()]
        R_min, R_max = [float(data) for data in f.readline().split()]
        Z_min, Z_max = [float(data) for data in f.readline().split()]
    phi_min = 0
    phi_max = 2 * np.pi / field_periodicity

    return grid(nR, nphi, nZ, R_min, R_max, phi_min, phi_max, Z_min, Z_max)


def get_field_on_grid(grid, coils, currents, integrator):
    """Loop over the discretized grid points and calculate the magnetic field components.

    Args:
        grid (grid object): Contains the parameters for the discretized grid.
        coils (coils object): coil data
        currents (array[float], shape=(n_coils, )): Currents of each coil. n_coils is the total number of coils.
        integrator (function): Function to evaluate the Biot-Savart integral and calculate the magnetic field components.
    Returns:
        BR (array[float], shape=(n_points, )): Radial component fo the magnetic field. n_points is the total number of grid points.
        Bphi (array[float], shape=(n_points, )): Toroidal component of the magnetic field. n_points is the total number of grid points.
        BZ (array[float], shape=(n_points, )): Axial component of the magnetic field. n_points is the total number of grid points.
    """
    n_points = grid.nR * grid.nphi * grid.nZ
    BR = np.empty((n_points))
    Bphi = np.empty((n_points))
    BZ = np.empty((n_points))
    i = 0
    for r in grid.R:
        for p in grid.phi:
            for z in grid.Z:
                x = np.array([r, p, z])
                BR[i], Bphi[i], BZ[i] = integrator(x, coils, currents)
                i += 1
    return BR, Bphi, BZ


@nb.njit(parallel=True)
def get_field_on_grid_numba_parallel(grid, coils, currents, integrator):
    """Loop parallelized over the discretized grid points and calculate the magnetic field components.

    Args:
        grid (grid object): Contains the parameters for the discretized grid.
        coils (coils object): coil data
        currents (array[float], shape=(n_coils, )): Currents of each coil. n_coils is the total number of coils.

    Returns:
        BR (array[float], shape=(n_points, )): Radial component fo the magnetic field. n_points is the total number of grid points.
        Bphi (array[float], shape=(n_points, )): Toroidal component of the magnetic field. n_points is the total number of grid points.
        BZ (array[float], shape=(n_points, )): Axial component of the magnetic field. n_points is the total number of grid points.
    """
    n_points = grid.nR * grid.nphi * grid.nZ
    BR = np.empty((n_points))
    Bphi = np.empty((n_points))
    BZ = np.empty((n_points))

    for j in nb.prange(grid.nR):
        for k in nb.prange(grid.nphi):
            for l in nb.prange(grid.nZ):
                x = np.array([grid.R[j], grid.phi[k], grid.Z[l]])
<<<<<<< HEAD
                i = j*grid.nphi*grid.nZ + k*grid.nZ + l
                BR[i], Bphi[i], BZ[i] = integrator(x, coils, currents)
=======
                i = j * grid.nphi * grid.nZ + k * grid.nZ + l
                BR[i], Bphi[i], BZ[i] = integrator(x, coils, currents)

>>>>>>> 6314a4cf
    return BR, Bphi, BZ


def write_field_to_file(field_file, grid, BR, Bphi, BZ, field_periodicity):
    """Write the calculation parameters (grid, field_periodicity) and the magnetic field components to the output file.

    Args:
        field_file (str): Output file into which the magnetic field components and calculation parameters are written to.
        grid (grid object): Contains the parameters for the discretized grid.
        BR (array[float], shape=(n_points, )): Radial component fo the magnetic field. n_points is the total number of grid points.
        Bphi (array[float], shape=(n_points, )): Toroidal component of the magnetic field. n_points is the total number of grid points.
        BZ (array[float], shape=(n_points, )): Axial component of the magnetic field. n_points is the total number of grid points.
        field_periodicity (int): Periodicity of the field in phi direction used for Tokamaks.
    """

    with open(field_file, "w") as f:
        # Write the input parameters for the magnetic field calculation.
        f.write(f"{grid.nR} {grid.nphi} {grid.nZ} {field_periodicity}\n")
        f.write(f"{grid.R_min} {grid.R_max}\n")
        f.write(f"{grid.phi_min} {grid.phi_max}\n")
        f.write(f"{grid.Z_min} {grid.Z_max}\n")
        # Write the the magnetic field components.
        np.savetxt(f, np.column_stack((BR, Bphi, BZ)))


def make_field_file_from_coils(
    grid_file="grid_file",
    coil_file="coil_file",
    current_file="current_file",
    field_file="field_file",
    integrator=calc_biotsavart,
    grid_iterator=get_field_on_grid_numba_parallel,
    field_periodicity=1,
):
    """Read the input data from grid_file, coil_file and current_file. Then calculate the
    magnetic field components for the discretized grid given from the input files and write
    the results to the output file field_file. Print the time it took to calculate the field.

    Args:
        grid_file (str, optional): Input file containing the parameters for a discretized grid. Defaults to "grid_file".
        coil_file (str, optional): Input file containing the coil geometry. Defaults to "coil_file".
        current_file (str, optional): Input file containing the currents of each coil. Defaults to "current_file".
        field_file (str, optional): Output file into which the magnetic field components and calculation parameters are written to. Defaults to "field_file".
        integrator (function, optional): Function to evaluate the Biot-Savart integral and calculate the magnetic field components. Defaults to calc_biotsavart.
        grid_iterator (function, optional): Function which iterates over the grid points onto which the magnetic field is calculated. Defaults to get_field_on_grid_numba_parallel.
        field_periodicity (int, optional): Periodicity of the field in phi direction used for Tokamaks. Defaults to 1.
    """

    try:
        open(coil_file).close
    except:
        print(f'{coil_file} not found')
    try:
        open(current_file).close
    except:
        print(f'{current_file} not found')
    try:
        open(grid_file).close
    except:
        print(f'{grid_file} not found')



    coils = read_coils(coil_file)

    currents = read_currents(current_file)

    if coils.coil_number[-1] != len(currents):
       raise StopIteration('Number of coils needs to be the same as the number of currents') 

    grid = read_grid(grid_file, field_periodicity)
    if grid.R_min <= 0 or grid.R_max <= 0:
        raise ValueError('Radius has to be positive')
    if grid.R_min >= grid.R_max:
        raise ValueError('R_min must be lower than R_max')
    if grid.Z_min >= grid.Z_max:
        raise ValueError('Z_min must be lower than Z_max')

    start = default_timer()
    BR, Bphi, BZ = grid_iterator(grid, coils, currents, integrator)
    print(f"Field calculation took: {default_timer() - start} s")

    write_field_to_file(field_file, grid, BR, Bphi, BZ, field_periodicity)


if __name__ == "__main__":
    parser = argparse.ArgumentParser()
    parser.add_argument(
        "--grid_file",
        type=str,
        default="grid_file",
        help="Input file containing the parameters for a discretized grid.",
    )
    parser.add_argument(
        "--coil_file",
        type=str,
        default="coil_file",
        help="Input file containing the coil geometry.",
    )
    parser.add_argument(
        "--current_file",
        type=str,
        default="current_file",
        help="Input file containing the currents of each coil.",
    )
    parser.add_argument(
        "--field_file",
        type=str,
        default="field_file",
        help="Output file into which the magnetic field components and calculation parameters are written to.",
    )
    parser.add_argument(
        "--integrator",
        type=str,
        default="calc_biotsavart_vectorized",
        choices=["calc_biotsavart", "calc_biotsavart_vectorized"],
        help="Name of the function to evaluate the Biot-Savart integral and calculate the magnetic field components",
    )
    parser.add_argument(
        "--grid_iterator",
        type=str,
        default="get_field_on_grid_numba_parallel",
        choices=["get_field_on_grid", "get_field_on_grid_numba_parallel"],
        help="Name of the function which iterates over the grid points onto which the magnetic field is calculated.",
    )
    parser.add_argument(
        "--field_periodicity",
        type=int,
        default=1,
        help="Periodicity of the field in phi direction used for Tokamaks.",
    )

    args = parser.parse_args()
    make_field_file_from_coils(
        args.grid_file,
        args.coil_file,
        args.current_file,
        args.field_file,
        eval(args.integrator),
        eval(args.grid_iterator),
        args.field_periodicity,
    )<|MERGE_RESOLUTION|>--- conflicted
+++ resolved
@@ -142,21 +142,6 @@
     coil_points[:, 2] = coils.Z
     R_vectors = np.subtract(grid_point, coil_points)
 
-<<<<<<< HEAD
-    #R = np.linalg.norm(R_vectors, axis=1)
-    R = np.sqrt(R_vectors[:,0]**2 + R_vectors[:,1]**2 + R_vectors[:,2]**2)
-
-    L_vectors = np.subtract(coil_points[1:], coil_points[:-1])
-
-    #scalar_products = np.einsum('ij,ij->i', L_vectors, R_vectors[1:])
-    scalar_products = L_vectors[:,0]*R_vectors[1:][:,0] + L_vectors[:,1]*R_vectors[1:][:,1] + L_vectors[:,2]*R_vectors[1:][:,2]
-    
-    current_list = np.array([currents[i-1] for i in coils.coil_number[1:]])
-
-
-    factor1_list = 1 / (R[1:] * (R[:-1] + R[1:]) + scalar_products)
-    factor2_list = (
-=======
     R = np.sqrt(R_vectors[:, 0] ** 2 + R_vectors[:, 1] ** 2 + R_vectors[:, 2] ** 2)
 
     L_vectors = np.subtract(coil_points[1:], coil_points[:-1])
@@ -171,7 +156,6 @@
 
     factor1_array = 1 / (R[1:] * (R[:-1] + R[1:]) + scalar_products)
     factor2_array = (
->>>>>>> 6314a4cf
         -(R[:-1] + R[1:])
         * factor1_array
         / R[:-1]
@@ -299,14 +283,9 @@
         for k in nb.prange(grid.nphi):
             for l in nb.prange(grid.nZ):
                 x = np.array([grid.R[j], grid.phi[k], grid.Z[l]])
-<<<<<<< HEAD
-                i = j*grid.nphi*grid.nZ + k*grid.nZ + l
-                BR[i], Bphi[i], BZ[i] = integrator(x, coils, currents)
-=======
                 i = j * grid.nphi * grid.nZ + k * grid.nZ + l
                 BR[i], Bphi[i], BZ[i] = integrator(x, coils, currents)
 
->>>>>>> 6314a4cf
     return BR, Bphi, BZ
 
 
@@ -358,32 +337,32 @@
     try:
         open(coil_file).close
     except:
-        print(f'{coil_file} not found')
+        print(f"{coil_file} not found")
     try:
         open(current_file).close
     except:
-        print(f'{current_file} not found')
+        print(f"{current_file} not found")
     try:
         open(grid_file).close
     except:
-        print(f'{grid_file} not found')
-
-
+        print(f"{grid_file} not found")
 
     coils = read_coils(coil_file)
 
     currents = read_currents(current_file)
 
     if coils.coil_number[-1] != len(currents):
-       raise StopIteration('Number of coils needs to be the same as the number of currents') 
+        raise StopIteration(
+            "Number of coils needs to be the same as the number of currents"
+        )
 
     grid = read_grid(grid_file, field_periodicity)
     if grid.R_min <= 0 or grid.R_max <= 0:
-        raise ValueError('Radius has to be positive')
+        raise ValueError("Radius has to be positive")
     if grid.R_min >= grid.R_max:
-        raise ValueError('R_min must be lower than R_max')
+        raise ValueError("R_min must be lower than R_max")
     if grid.Z_min >= grid.Z_max:
-        raise ValueError('Z_min must be lower than Z_max')
+        raise ValueError("Z_min must be lower than Z_max")
 
     start = default_timer()
     BR, Bphi, BZ = grid_iterator(grid, coils, currents, integrator)
