# Dominik Haberz 11916636
# Clara Rinner 01137166
#
import numpy as np
from grid import grid
import argparse
import numba as nb

@nb.experimental.jitclass([('X', nb.float64[:]), 
                           ('Y', nb.float64[:]), 
                           ('Z', nb.float64[:]), 
                           ('has_current', nb.float64[:]), 
                           ('coil_number', nb.int32[:]),
                           ('n_nodes', nb.int32)])
class coils:
    X: np.ndarray
    Y: np.ndarray
    Z: np.ndarray
    has_current: np.ndarray
    coil_number: np.ndarray
    n_nodes: int
    def __init__(self, X, Y, Z, has_current, coil_number, n_nodes):
        """Object to store the coil data.

        Attributes:
            X (array[float], shape=(n_nodes, )): x-coodinate of the coil points
            Y (array[float], shape=(n_nodes, )): y-coodinate of the coil points
            Z (array[float], shape=(n_nodes, )): z-coodinate of the coil points
            has_current (array[bool], shape=(n_nodes, )): 0 if last point in a coil, otherwise 1
            coil_number (array[bool], shape=(n_nodes, )): Number of the coil, which each point belongs to.
            n_nodes (int): Total number of coil points.
        """
        self.X = X
        self.Y = Y
        self.Z = Z
        self.has_current = has_current
        self.coil_number = coil_number
        self.n_nodes = n_nodes



@nb.njit
def calc_biotsavart(grid_coordinates, coils, currents):
    """
    Calculate the magnetic field components by evaluating the Biot-Savart integral for the
    given coil geometry and currents.

    Args:
        grid_coordinates (array[float], shape=(3)): cylindrical coordinates of the grid point
        coils (coils object): coil data
        currents (List[float], length=n_coils): Currents of each coil. n_coils is the total number of coils
    Returns:
        BR (float): Radial component fo the magnetic field
        Bphi (float): Toroidal component of the magnetic field
        BZ (float): Axial component of the magnetic field
    """

    R_grid = grid_coordinates[0]
    phi_grid = grid_coordinates[1]

    cosf = np.cos(phi_grid)
    sinf = np.sin(phi_grid)
    Y_grid = R_grid * sinf
    X_grid = R_grid * cosf
    Z_grid = grid_coordinates[2]
    grid_point = np.array([X_grid, Y_grid, Z_grid])

    B = np.array([0., 0., 0.])

    coil_point = np.array([coils.X[0], coils.Y[0], coils.Z[0]])

    # Distance between grid point and first coil point: |r-r'[0]|
    R1_vector = np.subtract(grid_point, coil_point)
    R1 = np.linalg.norm(R1_vector)

    for K in range(1, coils.n_nodes):  # loops through the remaining coil points
        coil_point_previous = coil_point
        coil_point = np.array([coils.X[K], coils.Y[K], coils.Z[K]])

        # Difference between the current coil point and the previous one.
        L = np.subtract(coil_point, coil_point_previous)
        # Difference between grid point and current coil point: | r-r'[k]
        R2_vector = np.subtract(grid_point, coil_point)
        # Scalar product of L and r-r'[k]
        scalar_product = np.dot(L, R2_vector)
        # Distance between grid point and current coil point: |r-r'[k]|
        R2 = np.linalg.norm(R2_vector)

        if coils.has_current[K - 1] != 0.0:  # If not first point of a coil
            factor1 = 1.0 / (R2 * (R1 + R2) + scalar_product)
            factor2 = (-(R1 + R2) * factor1 / R1 / R2 * currents[coils.coil_number[K] - 1])
            cross_product = np.cross(R2_vector, L)  # r-r'[k] x L

            B = cross_product* factor2+ B

        R1 = R2

    BR = B[0] * cosf + B[1] * sinf
    Bphi = B[1] * cosf - B[0] * sinf
    BZ = B[2]

    return BR, Bphi, BZ

<<<<<<< HEAD

def calc_biotsavart_vectorized(grid_coordinates, coils, currents):
    """
    Calculate the magnetic field components by evaluating the Biot-Savart integral for the
    given coil geometry and currents.

    Args:
        grid_coordinates (array[float], shape=(3)): cylindrical coordinates of the grid point
        coils (coils object): coil data
        currents (List[float], length=n_coils): Currents of each coil. n_coils is the total number of coils
    Returns:
        BR (float): Radial component fo the magnetic field
        Bphi (float): Toroidal component of the magnetic field
        BZ (float): Axial component of the magnetic field
    """

    R_grid = grid_coordinates[0]
    phi_grid = grid_coordinates[1]

    cosf = np.cos(phi_grid)
    sinf = np.sin(phi_grid)
    Y_grid = R_grid * sinf
    X_grid = R_grid * cosf
    Z_grid = grid_coordinates[2]
    grid_point = [X_grid, Y_grid, Z_grid]

    B = [0, 0, 0]

    coil_point = [coils.X[0], coils.Y[0], coils.Z[0]]

    # Distance between grid point and first coil point: |r-r'[0]|
    R1_vector = np.subtract(grid_point, coil_point)
    R1 = np.linalg.norm(R1_vector)

    for K in range(1, coils.n_nodes):  # loops through the remaining coil points
        coil_point_previous = coil_point
        coil_point = [coils.X[K], coils.Y[K], coils.Z[K]]

        # Difference between the current coil point and the previous one.
        L = np.subtract(coil_point, coil_point_previous)
        # Difference between grid point and current coil point: | r-r'[k]
        R2_vector = np.subtract(grid_point, coil_point)
        # Scalar product of L and r-r'[k]
        scalar_product = np.dot(L, R2_vector)
        # Distance between grid point and current coil point: |r-r'[k]|
        R2 = np.linalg.norm(R2_vector)

        if coils.has_current[K - 1] != 0.0:  # If not first point of a coil
            factor1 = 1.0 / (R2 * (R1 + R2) + scalar_product)
            factor2 = (
                -(R1 + R2) * factor1 / R1 / R2 * currents[coils.coil_number[K] - 1]
            )
            cross_product = np.cross(R2_vector, L)  # r-r'[k] x L

            B = np.add(np.dot(cross_product, factor2), B)

        R1 = R2

    BR = B[0] * cosf + B[1] * sinf
    Bphi = B[1] * cosf - B[0] * sinf
    BZ = B[2]

    return BR, Bphi, BZ


=======

@nb.njit
>>>>>>> 46402164
def calc_biotsavart_vectorized(grid_coordinates, coils, currents):
    """
    Calculate the magnetic field components by
    evaluating the Biot-Savart integral.

    Args:
        grid_coordinates (array[float], shape=(3)): cylindrical coordinates of the grid point
        coil_data: coordinates of the coil points

    Returns:
        BRI (float): radial component fo the magnetic field
        BfI (float): toroidal component of the magnetic field
        BZI (float): axial component of the magnetic field
    """

<<<<<<< HEAD
    RI = grid_coordinates[0]
    fI = grid_coordinates[1]
    ZI = grid_coordinates[2]
    cosf = np.cos(fI)
    sinf = np.sin(fI)
    Y_grid = RI * sinf  # cartesian coordinates of grid point
    X_grid = RI * cosf
    Z_grid = ZI
    grid_point = [X_grid, Y_grid, Z_grid]
=======
    RI=grid_coordinates[0]
    fI=grid_coordinates[1]
    ZI=grid_coordinates[2]
    cosf=np.cos(fI)
    sinf=np.sin(fI)
    Y_grid=RI*sinf  #cartesian coordinates of grid point
    X_grid=RI*cosf
    Z_grid=ZI
    grid_point=np.array([X_grid,Y_grid,Z_grid])

>>>>>>> 46402164

    coil_points = np.zeros((coils.n_nodes, 3))
    coil_points[:, 0] = coils.X
    coil_points[:, 1] = coils.Y
    coil_points[:, 2] = coils.Z
    R_vectors = np.subtract(grid_point, coil_points)

    #R = np.linalg.norm(R_vectors, axis=1)
    R = np.sqrt(R_vectors[:,0]**2 + R_vectors[:,1]**2 + R_vectors[:,1]**2)

    L_vectors = np.subtract(coil_points[1:], coil_points[:-1])

<<<<<<< HEAD
    scalar_products = np.einsum("ij,ij->i", L_vectors, R_vectors[1:])

    current_list = [currents[i - 1] for i in coils.coil_number[1:]]
=======
    #scalar_products = np.einsum('ij,ij->i', L_vectors, R_vectors[1:])
    scalar_products = L_vectors[:,0]*R_vectors[1:][:,0] + L_vectors[:,1]*R_vectors[1:][:,1] + L_vectors[:,2]*R_vectors[1:][:,2]

    current_list = np.array([currents[i-1] for i in coils.coil_number[1:]])
>>>>>>> 46402164

    factor1_list = 1 / (R[1:] * (R[:-1] + R[1:]) + scalar_products)
    factor2_list = (
        -(R[:-1] + R[1:])
        * factor1_list
        / R[:-1]
        / R[1:]
        * coils.has_current[:-1]
        * current_list
    )
    cross_products = np.cross(R_vectors[1:], L_vectors)

    B = np.sum(cross_products * factor2_list[:, np.newaxis], axis=0)

    B_R = B[0] * cosf + B[1] * sinf
    B_phi = B[1] * cosf - B[0] * sinf
    B_Z = B[2]

    return B_R, B_phi, B_Z


def read_coils(coil_file):
    """Read the input data stored in coil_file and return a coils object.

    Args:
        coil_file (str): Input file containing the coil geometry.
    Returns:
        coils object with the parameters read from the coil_file.
    """
    data = np.loadtxt(coil_file, skiprows=1)
    n_nodes = len(data)
    X = data[:, 0]
    Y = data[:, 1]
    Z = data[:, 2]
    has_current = data[:, 3]
    coil_number = data[:, 4].astype(int)

    last_nodes_idxs = np.where(np.diff(coil_number) != 0)[0]

    # Raise error if the current factor for the last node of each coil is not 0.
    if np.any(has_current[last_nodes_idxs] != 0.0):
        raise Exception(str(has_current[n_nodes - 1]) + "=cbc~=0, stop")

    return coils(X, Y, Z, has_current, coil_number, n_nodes)


def read_currents(current_file):
    """Return the input data stored in current_file.

    Args:
        current_file (str): Input file containing the currents of each coil.
    Returns:
        currents (array[float], shape=(n_coils, )): Currents of each coil. n_coils is the total number of coils.

    """
    with open(current_file, "r") as f:
        currents = [float(data) for data in f.readline().split()]
    return currents


def read_grid(grid_file, field_periodicity=1):
    """Read the input data stored in grid_file and return a grid object.

    Args:
        grid_file (str): Input file containing the parameters for a discretized grid.
        field_periodicity (int): Periodicity of the field in phi direction used for Tokamaks. Defaults to 1.

    Returns:
        grid object with the parameters read from the grid_file.
    """
    with open(grid_file, "r") as f:
        nR, nphi, nZ = [int(data) for data in f.readline().split()]
        R_min, R_max = [float(data) for data in f.readline().split()]
        Z_min, Z_max = [float(data) for data in f.readline().split()]
    phi_min = 0
    phi_max = 2 * np.pi / field_periodicity

    return grid(nR, nphi, nZ, R_min, R_max, phi_min, phi_max, Z_min, Z_max)


def get_field_on_grid(grid, coils, currents, integrator):
    """Calculate the magnetic field components for the discretized grid .

    Args:
        grid (grid object): Contains the parameters for the discretized grid.
        coils (coils object): coil data
        currents (array[float], shape=(n_coils, )): Currents of each coil. n_coils is the total number of coils.
        integrator (function): Function to evaluate the Biot-Savart integral and calculate the magnetic field components.
    Returns:
        BR (array[float], shape=(n_points, )): Radial component fo the magnetic field. n_points is the total number of grid points.
        Bphi (array[float], shape=(n_points, )): Toroidal component of the magnetic field. n_points is the total number of grid points.
        BZ (array[float], shape=(n_points, )): Axial component of the magnetic field. n_points is the total number of grid points.
    """
    n_points = grid.nR * grid.nphi * grid.nZ
    BR = np.empty((n_points))
    Bphi = np.empty((n_points))
    BZ = np.empty((n_points))
    i = 0
    for r in grid.R:
        for p in grid.phi:
            for z in grid.Z:
                x = [r, p, z]
                BR[i], Bphi[i], BZ[i] = integrator(x, coils, currents)
                i += 1
    return BR, Bphi, BZ

@nb.njit(parallel=True)
def get_field_on_grid_numba_parallel(grid, coils, currents, integrator):
    """Calculate the magnetic field components for the discretized grid .

    Args:
        grid (grid object): Contains the parameters for the discretized grid.
        coils (coils object): coil data
        currents (array[float], shape=(n_coils, )): Currents of each coil. n_coils is the total number of coils.

    Returns:
        BR (array[float], shape=(n_points, )): Radial component fo the magnetic field. n_points is the total number of grid points.
        Bphi (array[float], shape=(n_points, )): Toroidal component of the magnetic field. n_points is the total number of grid points.
        BZ (array[float], shape=(n_points, )): Axial component of the magnetic field. n_points is the total number of grid points.
    """
    n_points = grid.nR * grid.nphi * grid.nZ
    BR = np.empty((n_points))
    Bphi = np.empty((n_points))
    BZ = np.empty((n_points))
    i = 0
    for j in nb.prange(grid.nR):
        for k in nb.prange(grid.nphi):
            for l in nb.prange(grid.nZ):
                x = [grid.R[j], grid.phi[k], grid.Z[l]]
                BR[i], Bphi[i], BZ[i] = integrator(x, coils, currents)
                i += 1
    return BR, Bphi, BZ


def write_field_to_file(field_file, grid, BR, Bphi, BZ, field_periodicity):
    """Write the calculation parameters (grid, field_periodicity) and the magnetic field components to the output file.

    Args:
        field_file (str): Output file into which the magnetic field components and calculation parameters are written to.
        grid (grid object): Contains the parameters for the discretized grid.
        BR (array[float], shape=(n_points, )): Radial component fo the magnetic field. n_points is the total number of grid points.
        Bphi (array[float], shape=(n_points, )): Toroidal component of the magnetic field. n_points is the total number of grid points.
        BZ (array[float], shape=(n_points, )): Axial component of the magnetic field. n_points is the total number of grid points.
        field_periodicity (int): Periodicity of the field in phi direction used for Tokamaks.
    """

    with open(field_file, "w") as f:
        # Write the input parameters for the magnetic field calculation.
        f.write(f"{grid.nR} {grid.nphi} {grid.nZ} {field_periodicity}\n")
        f.write(f"{grid.R_min} {grid.R_max}\n")
        f.write(f"{grid.phi_min} {grid.phi_max}\n")
        f.write(f"{grid.Z_min} {grid.Z_max}\n")
        # Write the the magnetic field components.
        np.savetxt(f, np.column_stack((BR, Bphi, BZ)))


def make_field_file_from_coils(
    grid_file="grid_file",
    coil_file="coil_file",
    current_file="current_file",
    field_file="field_file",
    integrator=calc_biotsavart,
    field_periodicity=1,
):
    """Read the input data from grid_file, coil_file and current_file.
    Then calculate the magnetic field components for the discretized grid given from the input files
    and write the results to the output file field_file.

    Args:
        grid_file (str, optional): Input file containing the parameters for a discretized grid. Defaults to "grid_file".
        coil_file (str, optional): Input file containing the coil geometry. Defaults to "coil_file".
        current_file (str, optional): Input file containing the currents of each coil. Defaults to "current_file".
        field_file (str, optional): Output file into which the magnetic field components and calculation parameters are written to. Defaults to "field_file".
        integrator (function, optional): Function to evaluate the Biot-Savart integral and calculate the magnetic field components. Defaults to calc_biotsavart.
        field_periodicity (int, optional): Periodicity of the field in phi direction used for Tokamaks. Defaults to 1.
    """
    coils = read_coils(coil_file)

    currents = read_currents(current_file)

    grid = read_grid(grid_file, field_periodicity)

    BR, Bphi, BZ = get_field_on_grid(grid, coils, currents, integrator)

    write_field_to_file(field_file, grid, BR, Bphi, BZ, field_periodicity)


if __name__ == "__main__":
    parser = argparse.ArgumentParser()
    parser.add_argument(
        "--grid_file",
        type=str,
        default="grid_file",
        help="Input file containing the parameters for a discretized grid.",
    )
    parser.add_argument(
        "--coil_file",
        type=str,
        default="coil_file",
        help="Input file containing the coil geometry.",
    )
    parser.add_argument(
        "--current_file",
        type=str,
        default="current_file",
        help="Input file containing the currents of each coil.",
    )
    parser.add_argument(
        "--field_file",
        type=str,
        default="field_file",
        help="Output file into which the magnetic field components and calculation parameters are written to.",
    )
    parser.add_argument(
        "--integrator",
        type=str,
        default="calc_biotsavart",
        choices=["calc_biotsavart", "calc_biotsavart_vectorized"],
        help="Name of the function to evaluate the Biot-Savart integral and calculate the magnetic field components",
    )
    parser.add_argument(
        "--field_periodicity",
        type=int,
        default=1,
        help="Periodicity of the field in phi direction used for Tokamaks.",
    )

    args = parser.parse_args()
    make_field_file_from_coils(
        args.grid_file,
        args.coil_file,
        args.current_file,
        args.field_file,
        eval(args.integrator),
        args.field_periodicity,
    )<|MERGE_RESOLUTION|>--- conflicted
+++ resolved
@@ -101,76 +101,8 @@
 
     return BR, Bphi, BZ
 
-<<<<<<< HEAD
-
-def calc_biotsavart_vectorized(grid_coordinates, coils, currents):
-    """
-    Calculate the magnetic field components by evaluating the Biot-Savart integral for the
-    given coil geometry and currents.
-
-    Args:
-        grid_coordinates (array[float], shape=(3)): cylindrical coordinates of the grid point
-        coils (coils object): coil data
-        currents (List[float], length=n_coils): Currents of each coil. n_coils is the total number of coils
-    Returns:
-        BR (float): Radial component fo the magnetic field
-        Bphi (float): Toroidal component of the magnetic field
-        BZ (float): Axial component of the magnetic field
-    """
-
-    R_grid = grid_coordinates[0]
-    phi_grid = grid_coordinates[1]
-
-    cosf = np.cos(phi_grid)
-    sinf = np.sin(phi_grid)
-    Y_grid = R_grid * sinf
-    X_grid = R_grid * cosf
-    Z_grid = grid_coordinates[2]
-    grid_point = [X_grid, Y_grid, Z_grid]
-
-    B = [0, 0, 0]
-
-    coil_point = [coils.X[0], coils.Y[0], coils.Z[0]]
-
-    # Distance between grid point and first coil point: |r-r'[0]|
-    R1_vector = np.subtract(grid_point, coil_point)
-    R1 = np.linalg.norm(R1_vector)
-
-    for K in range(1, coils.n_nodes):  # loops through the remaining coil points
-        coil_point_previous = coil_point
-        coil_point = [coils.X[K], coils.Y[K], coils.Z[K]]
-
-        # Difference between the current coil point and the previous one.
-        L = np.subtract(coil_point, coil_point_previous)
-        # Difference between grid point and current coil point: | r-r'[k]
-        R2_vector = np.subtract(grid_point, coil_point)
-        # Scalar product of L and r-r'[k]
-        scalar_product = np.dot(L, R2_vector)
-        # Distance between grid point and current coil point: |r-r'[k]|
-        R2 = np.linalg.norm(R2_vector)
-
-        if coils.has_current[K - 1] != 0.0:  # If not first point of a coil
-            factor1 = 1.0 / (R2 * (R1 + R2) + scalar_product)
-            factor2 = (
-                -(R1 + R2) * factor1 / R1 / R2 * currents[coils.coil_number[K] - 1]
-            )
-            cross_product = np.cross(R2_vector, L)  # r-r'[k] x L
-
-            B = np.add(np.dot(cross_product, factor2), B)
-
-        R1 = R2
-
-    BR = B[0] * cosf + B[1] * sinf
-    Bphi = B[1] * cosf - B[0] * sinf
-    BZ = B[2]
-
-    return BR, Bphi, BZ
-
-
-=======
 
 @nb.njit
->>>>>>> 46402164
 def calc_biotsavart_vectorized(grid_coordinates, coils, currents):
     """
     Calculate the magnetic field components by
@@ -186,17 +118,6 @@
         BZI (float): axial component of the magnetic field
     """
 
-<<<<<<< HEAD
-    RI = grid_coordinates[0]
-    fI = grid_coordinates[1]
-    ZI = grid_coordinates[2]
-    cosf = np.cos(fI)
-    sinf = np.sin(fI)
-    Y_grid = RI * sinf  # cartesian coordinates of grid point
-    X_grid = RI * cosf
-    Z_grid = ZI
-    grid_point = [X_grid, Y_grid, Z_grid]
-=======
     RI=grid_coordinates[0]
     fI=grid_coordinates[1]
     ZI=grid_coordinates[2]
@@ -205,9 +126,8 @@
     Y_grid=RI*sinf  #cartesian coordinates of grid point
     X_grid=RI*cosf
     Z_grid=ZI
-    grid_point=np.array([X_grid,Y_grid,Z_grid])
-
->>>>>>> 46402164
+    grid_point=[X_grid,Y_grid,Z_grid]
+
 
     coil_points = np.zeros((coils.n_nodes, 3))
     coil_points[:, 0] = coils.X
@@ -220,16 +140,10 @@
 
     L_vectors = np.subtract(coil_points[1:], coil_points[:-1])
 
-<<<<<<< HEAD
-    scalar_products = np.einsum("ij,ij->i", L_vectors, R_vectors[1:])
-
-    current_list = [currents[i - 1] for i in coils.coil_number[1:]]
-=======
     #scalar_products = np.einsum('ij,ij->i', L_vectors, R_vectors[1:])
     scalar_products = L_vectors[:,0]*R_vectors[1:][:,0] + L_vectors[:,1]*R_vectors[1:][:,1] + L_vectors[:,2]*R_vectors[1:][:,2]
 
     current_list = np.array([currents[i-1] for i in coils.coil_number[1:]])
->>>>>>> 46402164
 
     factor1_list = 1 / (R[1:] * (R[:-1] + R[1:]) + scalar_products)
     factor2_list = (
